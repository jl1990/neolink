pub use super::xml::{BcPayloads, BcXml, Extension};
use std::collections::HashSet;
use std::sync::{Arc, Mutex};

pub(super) const MAGIC_HEADER: u32 = 0xabcdef0;

/// Login messages have this ID
pub const MSG_ID_LOGIN: u32 = 1;
/// Logout messages have this ID
pub const MSG_ID_LOGOUT: u32 = 2;
/// Video and Audio Streams messages have this ID
pub const MSG_ID_VIDEO: u32 = 3;
<<<<<<< HEAD
/// Video and Audio Streams messages have this ID when a stop is requested
=======
/// ID used to stop the video stream
>>>>>>> 0f7598e9
pub const MSG_ID_VIDEO_STOP: u32 = 4;
/// TalkAbility messages have this ID
pub const MSG_ID_TALKABILITY: u32 = 10;
/// TalkReset messages have this ID
pub const MSG_ID_TALKRESET: u32 = 11;
/// Reboot messages have this ID
pub const MSG_ID_REBOOT: u32 = 23;
/// Request motion detection messages
pub const MSG_ID_MOTION_REQUEST: u32 = 31;
/// Motion detection messages
pub const MSG_ID_MOTION: u32 = 33;
/// Version messages have this ID
pub const MSG_ID_VERSION: u32 = 80;
/// Getting PIR status messages have this ID
pub const MSG_ID_GET_PIR_ALARM: u32 = 212;
/// Setting PIR status messages have this ID
pub const MSG_ID_START_PIR_ALARM: u32 = 213;
/// Ping messages have this ID
pub const MSG_ID_PING: u32 = 93;
/// General system info messages have this ID
pub const MSG_ID_GET_GENERAL: u32 = 104;
/// Setting general system info (clock mostly) messages have this ID
pub const MSG_ID_SET_GENERAL: u32 = 105;
/// Will send the talk config for talk back data to follow this msg
pub const MSG_ID_TALKCONFIG: u32 = 201;
/// Used to send talk back binary data
pub const MSG_ID_TALK: u32 = 202;
/// Getting the LED status is done with this ID
pub const MSG_ID_GET_LED_STATUS: u32 = 208;
/// Setting the LED status is done with this ID
pub const MSG_ID_SET_LED_STATUS: u32 = 209;
/// UDP Keep alive
pub const MSG_ID_UDP_KEEP_ALIVE: u32 = 234;

/// An empty password in legacy format
pub const EMPTY_LEGACY_PASSWORD: &str =
    "\0\0\0\0\0\0\0\0\0\0\0\0\0\0\0\0\0\0\0\0\0\0\0\0\0\0\0\0\0\0\0\0";

/// Top level bc message
#[derive(Debug, PartialEq, Eq)]
pub struct Bc {
    /// header part of the message
    pub meta: BcMeta,
    /// body part of the message which can either be Legacy or Modern
    pub body: BcBody,
}

///
///  The body of a bc message is either legacy or modern
///
#[derive(Debug, PartialEq, Eq)]
#[allow(clippy::large_enum_variant)]
pub enum BcBody {
    /// Legacy is unsupported except for login where it is used
    /// to negotiate the initial login and upgrade to modern
    LegacyMsg(LegacyMsg),
    /// Modern is the current reolink protocol it is mostly
    /// xml based
    ModernMsg(ModernMsg),
}

/// Modern messages have two payloads split by the `payload_offset` in the header
///
/// The first payload is extension which describes the second payload. If the
/// `payload_offset` is `0` then their is no `extension` (usually because it has
/// already been negotiated in a previous message) and it is `None`
///
/// The second payload contains the actual data of interest and is all bytes after
/// the `payload_offset` up to the `body_len`. If `payload_offset`
/// equals `body_len` then there is not payload and it is `None`
///
/// If `payload_offset` is `0` and equal to `body_len` then there is neither
/// `extension` or `payload` these are header only messages. This usually occurs to acknoledge receipt
/// of a command. In such cases the header `response_code` should be checked.
///
#[derive(Debug, Default, PartialEq, Eq)]
pub struct ModernMsg {
    /// Extension describes the following payload such as which channel id it is for
    pub extension: Option<Extension>,
    /// Primary payload which is dependant on MsgID
    pub payload: Option<BcPayloads>,
}

/// Legacy login formats. Only login is supported
#[derive(Debug, PartialEq, Eq)]
pub enum LegacyMsg {
    /// Legacy login data is constructed from username and password
    /// that will (usually but not always, depending on camera) be hashed
    LoginMsg {
        /// Username for a legacy login
        username: String,
        /// Password for a legacy login
        password: String,
    },
    /// Any other type of legacy message will be collected here
    UnknownMsg,
}

#[derive(Debug, PartialEq, Eq)]
pub(super) struct BcHeader {
    pub body_len: u32,
    pub msg_id: u32,
    pub channel_id: u8,
    pub stream_type: u8,
    pub msg_num: u16,
    pub response_code: u16,
    pub class: u16,
    pub payload_offset: Option<u32>,
}

/// The components of the Baichuan TLV header that are not
/// descriptions of the Body (the application dictates these)
#[derive(Debug, PartialEq, Eq)]
pub struct BcMeta {
    /// Message ID dictaes the major content of the message
    pub msg_id: u32,
    /// In most cases 0 but can be other values for NVRs
    pub channel_id: u8,
    /// In most cases this is unimportant but 0 means Clear Stream while 1 means Fluent stream
    /// This is only really used during `[MSG_ID_VIDEO]` streams when the SD `subStreams` are requested
    pub stream_type: u8,
    /// On modern messages this is the response code
    /// When sending a command it is set to `0`. The reply from the camera can be
    /// - `200` for OK
    /// - `400` for bad request
    /// A malformed packet will return a `400` code
    pub response_code: u16,
    /// A message ID is used to match replies with requests. The camera will parrot back
    /// this number in its reply
    ///
    /// If there a message is too long to fit in one packet it will be split over multiple
    /// messages all with the same `msg_num` (this can happing in video streams, talk and when
    /// sending a firmware update)
    pub msg_num: u16,
    /// The class is mostly an unknown quanitiy but does dictate the size of the header
    /// know values are
    ///
    /// - 0x6514: "legacy" 20 bytes
    /// - 0x6614: "modern" 20 bytes
    /// - 0x6414: "modern" 24 bytes
    /// - 0x0000: "modern" 24 bytes
    pub class: u16,
}

/// The components of the Baichuan header that must be filled out after the body is serialized, or
/// is needed for the deserialization of the body (strictly part of the wire format of the message)
#[derive(Debug, PartialEq, Eq)]
pub(super) struct BcSendInfo {
    pub body_len: u32,
    pub payload_offset: Option<u32>,
}

/// These are the encyption modes supported by the camera
///
/// The mode is negotiated during login
#[derive(Debug, Clone)]
pub enum EncryptionProtocol {
    /// Older camera use no encryption
    Unencrypted,
    /// Camera/Firmwares before 2021 use BCEncrypt which is a simple XOr
    BCEncrypt,
    /// Latest cameras/firmwares use Aes with the key derived from
    /// the camera's password and the negotiated NONCE
    Aes(Option<[u8; 16]>),
}

#[derive(Debug)]
pub(crate) struct BcContext {
    pub(super) in_bin_mode: HashSet<u16>,
    // Arc<Mutex<EncryptionProtocol>> because it is shared between context
    // and connection for deserialisation and serialistion respectivly
    pub(super) encryption_protocol: Arc<Mutex<EncryptionProtocol>>,
}

impl Bc {
    /// Constructs a xml payload only Bc message
    pub fn new_from_xml(meta: BcMeta, xml: BcXml) -> Bc {
        Self::new(meta, None, Some(BcPayloads::BcXml(xml)))
    }

    /// Constructs an Extension only Bc message
    pub fn new_from_ext(meta: BcMeta, ext: Extension) -> Bc {
        Self::new(meta, Some(ext), None)
    }

    /// Constucts a header only Bc message
    pub fn new_from_meta(meta: BcMeta) -> Bc {
        Self::new(meta, None, None)
    }

    /// Constructs a message with both extension and xml payload
    pub fn new_from_ext_xml(meta: BcMeta, ext: Extension, xml: BcXml) -> Bc {
        Self::new(meta, Some(ext), Some(BcPayloads::BcXml(xml)))
    }

    /// General method to constructs a Bc message
    ///
    /// Use this if your constructing a binary payload but otherwise the other constructors
    /// are better suited to the task
    pub fn new(meta: BcMeta, extension: Option<Extension>, payload: Option<BcPayloads>) -> Bc {
        Bc {
            meta,
            body: BcBody::ModernMsg(ModernMsg { extension, payload }),
        }
    }
}

impl BcContext {
    pub(crate) fn new(encryption_protocol: Arc<Mutex<EncryptionProtocol>>) -> BcContext {
        BcContext {
            in_bin_mode: HashSet::new(),
            encryption_protocol,
        }
    }

    pub(crate) fn set_encrypted(&mut self, encryption_protocol: EncryptionProtocol) {
        *(self.encryption_protocol.lock().unwrap()) = encryption_protocol;
    }

    pub(crate) fn get_encrypted(&self) -> EncryptionProtocol {
        (*(self.encryption_protocol.lock().unwrap())).clone()
    }
}

impl BcHeader {
    /// Check if this header corresponds to a known modern message class
    pub fn is_modern(&self) -> bool {
        // Most modern messages have an extra word at the end of the header; this
        // serves as the start offset of the appended payload data, if any.
        // A notable exception is the encrypted reply to the login message;
        // in this case the message is modern (with XML encryption etc), but there is
        // no extra word.
        // Here are the message classes:
        // 0x6514: legacy, no  bin offset (initial login message, encrypted or not)
        // 0x6614: modern, no  bin offset (reply to encrypted 0x6514 login)
        // 0x6414: modern, has bin offset, encrypted if supported (re-sent login message)
        // 0x0000, modern, has bin offset (most modern messages)
        self.class != 0x6514
    }

    /// Converts a header into a `BcMeta` this mostly works by striping aspects that are
    /// not desciptions of the data such as `msg_len`
    pub fn to_meta(&self) -> BcMeta {
        BcMeta {
            msg_id: self.msg_id,
            msg_num: self.msg_num,
            channel_id: self.channel_id,
            response_code: self.response_code,
            stream_type: self.stream_type,
            class: self.class,
        }
    }

    /// Constuct a [`BcHeader`] from a [`BcMeta`]
    ///
    /// This requires additional data such as the `body_len`
    ///
    /// # Parameters
    ///
    /// * `meta` - the [`BcMeta`] to convert
    ///
    /// * `body_len` - The length of the body (extension and payload) in bytes
    ///
    /// * `payload_offset` - The location in bytes where the payload starts and extension ends
    ///
    /// # Returns
    ///
    /// returns the new `BcHeader`
    ///
    pub fn from_meta(meta: &BcMeta, body_len: u32, payload_offset: Option<u32>) -> BcHeader {
        BcHeader {
            payload_offset,
            body_len,
            msg_id: meta.msg_id,
            channel_id: meta.channel_id,
            stream_type: meta.stream_type,
            response_code: meta.response_code,
            msg_num: meta.msg_num,
            class: meta.class,
        }
    }
}

pub(super) fn has_payload_offset(class: u16) -> bool {
    // See BcHeader::is_modern() for a description of which packets have the bin offset
    class == 0x6414 || class == 0x0000
}<|MERGE_RESOLUTION|>--- conflicted
+++ resolved
@@ -10,11 +10,7 @@
 pub const MSG_ID_LOGOUT: u32 = 2;
 /// Video and Audio Streams messages have this ID
 pub const MSG_ID_VIDEO: u32 = 3;
-<<<<<<< HEAD
-/// Video and Audio Streams messages have this ID when a stop is requested
-=======
 /// ID used to stop the video stream
->>>>>>> 0f7598e9
 pub const MSG_ID_VIDEO_STOP: u32 = 4;
 /// TalkAbility messages have this ID
 pub const MSG_ID_TALKABILITY: u32 = 10;
