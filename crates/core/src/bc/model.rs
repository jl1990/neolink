use crate::Credentials;

pub use super::xml::{BcPayloads, BcXml, Extension};
use std::collections::HashSet;

pub(super) const MAGIC_HEADER: u32 = 0x0abcdef0;
/// Sometimes will get the BE magic header even though all other numbers are LE?
/// Seems to happens with certain messages like snap that produce jpegs, so perhaps it
/// it is meant to be a hint as to the endianess of the binary payload
pub(super) const MAGIC_HEADER_REV: u32 = 0x0fedcba0;

/// Login messages have this ID
pub const MSG_ID_LOGIN: u32 = 1;
/// Logout messages have this ID
pub const MSG_ID_LOGOUT: u32 = 2;
/// Video and Audio Streams messages have this ID
pub const MSG_ID_VIDEO: u32 = 3;
/// ID used to stop the video stream
pub const MSG_ID_VIDEO_STOP: u32 = 4;
/// TalkAbility messages have this ID
pub const MSG_ID_TALKABILITY: u32 = 10;
/// TalkReset messages have this ID
pub const MSG_ID_TALKRESET: u32 = 11;
/// PtzControl messages have this ID
pub const MSG_ID_PTZ_CONTROL: u32 = 18;
/// PTZ goto preset position
pub const MSG_ID_PTZ_CONTROL_PRESET: u32 = 19;
/// Reboot messages have this ID
pub const MSG_ID_REBOOT: u32 = 23;
/// Request motion detection messages
pub const MSG_ID_MOTION_REQUEST: u32 = 31;
/// Motion detection messages
pub const MSG_ID_MOTION: u32 = 33;
/// Version messages have this ID
pub const MSG_ID_VERSION: u32 = 80;
/// Ping messages have this ID
pub const MSG_ID_PING: u32 = 93;
/// General system info messages have this ID
pub const MSG_ID_GET_GENERAL: u32 = 104;
/// Snapshot to get a jpeg image
pub const MSG_ID_SNAP: u32 = 109;
/// Used to get the abilities of a user
pub const MSG_ID_ABILITY_INFO: u32 = 151;
/// Setting general system info (clock mostly) messages have this ID
pub const MSG_ID_SET_GENERAL: u32 = 105;
<<<<<<< HEAD
/// Used to pass the token and client ID for push notifications
pub const MSG_ID_PUSH_INFO: u32 = 124;
=======
/// Get the available PTZ position presets
pub const MSG_ID_GET_PTZ_PRESET: u32 = 190;
>>>>>>> 254a310f
/// Will send the talk config for talk back data to follow this msg
pub const MSG_ID_TALKCONFIG: u32 = 201;
/// Used to send talk back binary data
pub const MSG_ID_TALK: u32 = 202;
/// Getting the LED status is done with this ID
pub const MSG_ID_GET_LED_STATUS: u32 = 208;
/// Setting the LED status is done with this ID
pub const MSG_ID_SET_LED_STATUS: u32 = 209;
/// Getting PIR status messages have this ID
pub const MSG_ID_GET_PIR_ALARM: u32 = 212;
/// Setting PIR status messages have this ID
pub const MSG_ID_START_PIR_ALARM: u32 = 213;
/// UDP Keep alive
pub const MSG_ID_UDP_KEEP_ALIVE: u32 = 234;
/// Battery message initiaed by the camera
pub const MSG_ID_BATTERY_INFO_LIST: u32 = 252;
/// Battery message initiaed by the client
pub const MSG_ID_BATTERY_INFO: u32 = 253;
/// Manual Floodlight Control
pub const MSG_ID_FLOODLIGHT_MANUAL: u32 = 288;
/// Floodlight status report from the camera
pub const MSG_ID_FLOODLIGHT_STATUS_LIST: u32 = 291;

/// An empty password in legacy format
pub const EMPTY_LEGACY_PASSWORD: &str =
    "\0\0\0\0\0\0\0\0\0\0\0\0\0\0\0\0\0\0\0\0\0\0\0\0\0\0\0\0\0\0\0\0";

/// Top level bc message
#[derive(Debug, PartialEq)]
pub struct Bc {
    /// header part of the message
    pub meta: BcMeta,
    /// body part of the message which can either be Legacy or Modern
    pub body: BcBody,
}

///
///  The body of a bc message is either legacy or modern
///
#[derive(Debug, PartialEq)]
#[allow(clippy::large_enum_variant)]
pub enum BcBody {
    /// Legacy is unsupported except for login where it is used
    /// to negotiate the initial login and upgrade to modern
    LegacyMsg(LegacyMsg),
    /// Modern is the current reolink protocol it is mostly
    /// xml based
    ModernMsg(ModernMsg),
}

/// Modern messages have two payloads split by the `payload_offset` in the header
///
/// The first payload is extension which describes the second payload. If the
/// `payload_offset` is `0` then their is no `extension` (usually because it has
/// already been negotiated in a previous message) and it is `None`
///
/// The second payload contains the actual data of interest and is all bytes after
/// the `payload_offset` up to the `body_len`. If `payload_offset`
/// equals `body_len` then there is not payload and it is `None`
///
/// If `payload_offset` is `0` and equal to `body_len` then there is neither
/// `extension` or `payload` these are header only messages. This usually occurs to acknoledge receipt
/// of a command. In such cases the header `response_code` should be checked.
///
#[derive(Debug, Default, PartialEq)]
pub struct ModernMsg {
    /// Extension describes the following payload such as which channel id it is for
    pub extension: Option<Extension>,
    /// Primary payload which is dependant on MsgID
    pub payload: Option<BcPayloads>,
}

/// Legacy login formats. Only login is supported
#[derive(Debug, PartialEq, Eq)]
pub enum LegacyMsg {
    /// Legacy login data is constructed from username and password
    /// that will (usually but not always, depending on camera) be hashed
    LoginMsg {
        /// Username for a legacy login
        username: String,
        /// Password for a legacy login
        password: String,
    },
    /// Any other type of legacy message will be collected here
    UnknownMsg,
}

#[derive(Debug, PartialEq, Eq)]
pub(super) struct BcHeader {
    pub body_len: u32,
    pub msg_id: u32,
    pub channel_id: u8,
    pub stream_type: u8,
    pub msg_num: u16,
    pub response_code: u16,
    pub class: u16,
    pub payload_offset: Option<u32>,
}

/// The components of the Baichuan TLV header that are not
/// descriptions of the Body (the application dictates these)
#[derive(Debug, PartialEq, Eq)]
pub struct BcMeta {
    /// Message ID dictaes the major content of the message
    pub msg_id: u32,
    /// In most cases 0 but can be other values for NVRs
    pub channel_id: u8,
    /// In most cases this is unimportant but 0 means Clear Stream while 1 means Fluent stream
    /// This is only really used during `[MSG_ID_VIDEO]` streams when the SD `subStreams` are requested
    pub stream_type: u8,
    /// On modern messages this is the response code
    /// When sending a command it is set to `0`. The reply from the camera can be
    /// - `200` for OK
    /// - `400` for bad request
    /// A malformed packet will return a `400` code
    pub response_code: u16,
    /// A message ID is used to match replies with requests. The camera will parrot back
    /// this number in its reply
    ///
    /// If there a message is too long to fit in one packet it will be split over multiple
    /// messages all with the same `msg_num` (this can happing in video streams, talk and when
    /// sending a firmware update)
    pub msg_num: u16,
    /// The class is mostly an unknown quanitiy but does dictate the size of the header
    /// know values are
    ///
    /// - 0x6514: "legacy" 20 bytes
    /// - 0x6614: "modern" 20 bytes
    /// - 0x6414: "modern" 24 bytes
    /// - 0x0000: "modern" 24 bytes
    pub class: u16,
}

/// The components of the Baichuan header that must be filled out after the body is serialized, or
/// is needed for the deserialization of the body (strictly part of the wire format of the message)
#[derive(Debug, PartialEq, Eq)]
pub(super) struct BcSendInfo {
    pub body_len: u32,
    pub payload_offset: Option<u32>,
}

/// These are the encyption modes supported by the camera
///
/// The mode is negotiated during login
#[derive(Debug, Clone, Copy)]
pub enum EncryptionProtocol {
    /// Older camera use no encryption
    Unencrypted,
    /// Camera/Firmwares before 2021 use BCEncrypt which is a simple XOr
    BCEncrypt,
    /// Latest cameras/firmwares use Aes with the key derived from
    /// the camera's password and the negotiated NONCE
    Aes([u8; 16]),
}

#[derive(Debug)]
pub(crate) struct BcContext {
    pub(crate) credentials: Credentials,
    pub(crate) in_bin_mode: HashSet<u16>,
    pub(crate) encryption_protocol: EncryptionProtocol,
}

impl Bc {
    /// Constructs a xml payload only Bc message
    pub fn new_from_xml(meta: BcMeta, xml: BcXml) -> Bc {
        Self::new(meta, None, Some(BcPayloads::BcXml(xml)))
    }

    /// Constructs an Extension only Bc message
    pub fn new_from_ext(meta: BcMeta, ext: Extension) -> Bc {
        Self::new(meta, Some(ext), None)
    }

    /// Constucts a header only Bc message
    pub fn new_from_meta(meta: BcMeta) -> Bc {
        Self::new(meta, None, None)
    }

    /// Constructs a message with both extension and xml payload
    pub fn new_from_ext_xml(meta: BcMeta, ext: Extension, xml: BcXml) -> Bc {
        Self::new(meta, Some(ext), Some(BcPayloads::BcXml(xml)))
    }

    /// General method to constructs a Bc message
    ///
    /// Use this if your constructing a binary payload but otherwise the other constructors
    /// are better suited to the task
    pub fn new(meta: BcMeta, extension: Option<Extension>, payload: Option<BcPayloads>) -> Bc {
        Bc {
            meta,
            body: BcBody::ModernMsg(ModernMsg { extension, payload }),
        }
    }
}

impl BcContext {
    pub(crate) fn new(credentials: Credentials) -> BcContext {
        BcContext {
            credentials,
            in_bin_mode: HashSet::new(),
            encryption_protocol: EncryptionProtocol::Unencrypted,
        }
    }

    #[allow(unused)] // Used in tests
    pub(crate) fn new_with_encryption(encryption_protocol: EncryptionProtocol) -> BcContext {
        BcContext {
            credentials: Default::default(),
            in_bin_mode: HashSet::new(),
            encryption_protocol,
        }
    }

    pub(crate) fn set_encrypted(&mut self, encryption_protocol: EncryptionProtocol) {
        self.encryption_protocol = encryption_protocol;
    }

    pub(crate) fn get_encrypted(&self) -> &EncryptionProtocol {
        &self.encryption_protocol
    }

    pub(crate) fn binary_on(&mut self, msg_id: u16) {
        self.in_bin_mode.insert(msg_id);
    }

    #[allow(unused)] // Used in tests
    pub(crate) fn binary_off(&mut self, msg_id: u16) {
        self.in_bin_mode.remove(&msg_id);
    }
}

impl BcHeader {
    /// Check if this header corresponds to a known modern message class
    pub fn is_modern(&self) -> bool {
        // Most modern messages have an extra word at the end of the header; this
        // serves as the start offset of the appended payload data, if any.
        // A notable exception is the encrypted reply to the login message;
        // in this case the message is modern (with XML encryption etc), but there is
        // no extra word.
        // Here are the message classes:
        // 0x6514: legacy, no  bin offset (initial login message, encrypted or not)
        // 0x6614: modern, no  bin offset (reply to encrypted 0x6514 login)
        // 0x6414: modern, has bin offset, encrypted if supported (re-sent login message)
        // 0x0000, modern, has bin offset (most modern messages)
        self.class != 0x6514
    }

    /// Converts a header into a `BcMeta` this mostly works by striping aspects that are
    /// not desciptions of the data such as `msg_len`
    pub fn to_meta(&self) -> BcMeta {
        BcMeta {
            msg_id: self.msg_id,
            msg_num: self.msg_num,
            channel_id: self.channel_id,
            response_code: self.response_code,
            stream_type: self.stream_type,
            class: self.class,
        }
    }

    /// Constuct a [`BcHeader`] from a [`BcMeta`]
    ///
    /// This requires additional data such as the `body_len`
    ///
    /// # Parameters
    ///
    /// * `meta` - the [`BcMeta`] to convert
    ///
    /// * `body_len` - The length of the body (extension and payload) in bytes
    ///
    /// * `payload_offset` - The location in bytes where the payload starts and extension ends
    ///
    /// # Returns
    ///
    /// returns the new `BcHeader`
    ///
    pub fn from_meta(meta: &BcMeta, body_len: u32, payload_offset: Option<u32>) -> BcHeader {
        BcHeader {
            payload_offset,
            body_len,
            msg_id: meta.msg_id,
            channel_id: meta.channel_id,
            stream_type: meta.stream_type,
            response_code: meta.response_code,
            msg_num: meta.msg_num,
            class: meta.class,
        }
    }
}

pub(super) fn has_payload_offset(class: u16) -> bool {
    // See BcHeader::is_modern() for a description of which packets have the bin offset
    class == 0x6414 || class == 0x0000
}<|MERGE_RESOLUTION|>--- conflicted
+++ resolved
@@ -43,13 +43,10 @@
 pub const MSG_ID_ABILITY_INFO: u32 = 151;
 /// Setting general system info (clock mostly) messages have this ID
 pub const MSG_ID_SET_GENERAL: u32 = 105;
-<<<<<<< HEAD
 /// Used to pass the token and client ID for push notifications
 pub const MSG_ID_PUSH_INFO: u32 = 124;
-=======
 /// Get the available PTZ position presets
 pub const MSG_ID_GET_PTZ_PRESET: u32 = 190;
->>>>>>> 254a310f
 /// Will send the talk config for talk back data to follow this msg
 pub const MSG_ID_TALKCONFIG: u32 = 201;
 /// Used to send talk back binary data
