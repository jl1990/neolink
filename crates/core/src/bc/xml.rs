// YaSerde currently macro-expands names like __type__value from type_
#![allow(non_snake_case)]

use std::io::{Read, Write};
// YaSerde is currently naming the traits and the derive macros identically
use yaserde::ser::Config;
use yaserde_derive::{YaDeserialize, YaSerialize};

#[cfg(test)]
use indoc::indoc;

/// There are two types of payloads xml and binary
#[derive(PartialEq, Debug, YaDeserialize)]
#[yaserde(flatten)]
#[allow(clippy::large_enum_variant)]
pub enum BcPayloads {
    /// XML payloads are the more common ones and include payloads for camera controls
    #[yaserde(rename = "body")]
    BcXml(BcXml),
    /// Binary payloads are received from the camera for streams and sent to the camera
    /// for talk-back and firmware updates
    #[yaserde(flatten)]
    Binary(Vec<u8>),
}

// Required for YaDeserialize
impl Default for BcPayloads {
    fn default() -> Self {
        BcPayloads::Binary(Default::default())
    }
}

/// The top level BC Xml
#[derive(PartialEq, Default, Debug, YaDeserialize, YaSerialize)]
#[yaserde(rename = "body")]
pub struct BcXml {
    /// Encryption xml is received during login and contain the NONCE
    #[yaserde(rename = "Encryption")]
    pub encryption: Option<Encryption>,
    /// LoginUser xml is used during modern login
    #[yaserde(rename = "LoginUser")]
    pub login_user: Option<LoginUser>,
    /// LoginNet xml is used during modern login
    #[yaserde(rename = "LoginNet")]
    pub login_net: Option<LoginNet>,
    /// The final part of a login sequence will return DeviceInfo xml
    #[yaserde(rename = "DeviceInfo")]
    pub device_info: Option<DeviceInfo>,
    /// The VersionInfo xml is recieved in reply to a version request
    #[yaserde(rename = "VersionInfo")]
    pub version_info: Option<VersionInfo>,
    /// Preview xml is used as part of the stream request to set the stream quality and channel
    #[yaserde(rename = "Preview")]
    pub preview: Option<Preview>,
    #[yaserde(rename = "SystemGeneral")]
    /// SystemGeneral xml is sent or recieved as part of the clock get/setting
    pub system_general: Option<SystemGeneral>,
    /// Received as part of the Genral system info request
    #[yaserde(rename = "Norm")]
    pub norm: Option<Norm>,
    /// Received as part of the LEDState info request
    #[yaserde(rename = "LedState")]
    pub led_state: Option<LedState>,
    /// Sent as part of the TalkConfig to prepare the camera for audio talk-back
    #[yaserde(rename = "TalkConfig")]
    pub talk_config: Option<TalkConfig>,
    /// rfAlarmCfg xml is sent or recieved as part of the PIR get/setting
    #[yaserde(rename = "rfAlarmCfg")]
    pub rf_alarm_cfg: Option<RfAlarmCfg>,
    /// Revieced as part of the TalkAbility request
    #[yaserde(rename = "TalkAbility")]
    pub talk_ability: Option<TalkAbility>,
    /// Received when motion is detected
    #[yaserde(rename = "AlarmEventList")]
    pub alarm_event_list: Option<AlarmEventList>,
    /// Sent to move the camera
    #[yaserde(rename = "PtzControl")]
    pub ptz_control: Option<PtzControl>,
<<<<<<< HEAD
    /// Sent or received for the PTZ preset functionality
    #[yaserde(rename = "PtzPreset")]
    pub ptz_preset: Option<PtzPreset>,
=======
    /// Sent to manually control the floodlight
    #[yaserde(rename = "FloodlightManual")]
    pub floodlight_manual: Option<FloodlightManual>,
    /// Received when the floodlight status is updated
    #[yaserde(rename = "FloodlightStatusList")]
    pub floodlight_status_list: Option<FloodlightStatusList>,
>>>>>>> fdff244f
    /// Recieved on login/low battery events
    #[yaserde(rename = "BatteryList")]
    pub battery_list: Option<BatteryList>,
    /// Recieved on request for battery info
    #[yaserde(rename = "BatteryInfo")]
    pub battery_info: Option<BatteryInfo>,
    /// Recieved on request for a users persmissions/capabilitoes
    #[yaserde(rename = "AbilityInfo")]
    pub ability_info: Option<AbilityInfo>,
    /// Recieved on request for a link type
    #[yaserde(rename = "LinkType")]
    pub link_type: Option<LinkType>,
}

impl BcXml {
    pub(crate) fn try_parse(s: impl Read) -> Result<Self, String> {
        yaserde::de::from_reader(s)
    }
    pub(crate) fn serialize<W: Write>(&self, w: W) -> Result<W, String> {
        yaserde::ser::serialize_with_writer(self, w, &Config::default())
    }
}

impl Extension {
    pub(crate) fn try_parse(s: impl Read) -> Result<Self, String> {
        yaserde::de::from_reader(s)
    }
    pub(crate) fn serialize<W: Write>(&self, w: W) -> Result<W, String> {
        yaserde::ser::serialize_with_writer(self, w, &Config::default())
    }
}

/// Encryption xml
#[derive(PartialEq, Eq, Default, Debug, YaDeserialize, YaSerialize)]
pub struct Encryption {
    /// XML Version
    #[yaserde(attribute)]
    pub version: String,
    #[yaserde(rename = "type")]
    /// The hashing algorithm used. Only observed the value of "md5"
    pub type_: String,
    /// The nonce used to negotiate the login and to generate the AES key
    pub nonce: String,
}

/// LoginUser xml
#[derive(PartialEq, Eq, Default, Debug, YaDeserialize, YaSerialize)]
pub struct LoginUser {
    /// XML Version
    #[yaserde(attribute)]
    pub version: String,
    /// Username to login as
    #[yaserde(rename = "userName")]
    pub user_name: String,
    /// Password for login in plain text
    pub password: String,
    /// Unknown always `1`
    #[yaserde(rename = "userVer")]
    pub user_ver: u32,
}

/// LoginNet xml
#[derive(PartialEq, Eq, Debug, YaDeserialize, YaSerialize)]
pub struct LoginNet {
    /// XML Version
    #[yaserde(attribute)]
    pub version: String,
    /// Type of connection usually LAN (even on wifi)
    #[yaserde(rename = "type")]
    pub type_: String,
    /// The port for the udp will be `0` for tcp
    #[yaserde(rename = "udpPort")]
    pub udp_port: u16,
}

impl Default for LoginNet {
    fn default() -> Self {
        LoginNet {
            version: xml_ver(),
            type_: "LAN".to_string(),
            udp_port: 0,
        }
    }
}

/// DeviceInfo xml
///
/// There is more to this xml but we don't deserialize it all
#[derive(PartialEq, Eq, Default, Debug, YaDeserialize, YaSerialize)]
pub struct DeviceInfo {
    /// The resolution xml block
    pub resolution: Resolution,
}

/// VersionInfo xml
#[derive(PartialEq, Eq, Default, Debug, YaDeserialize, YaSerialize)]
pub struct VersionInfo {
    /// Name assigned to the camera
    pub name: String,
    /// Camera's serial number
    pub serialNumber: String,
    /// The camera build day e.g. `"build 19110800"`
    pub buildDay: String,
    /// The hardware version e.g. `"IPC_517SD5"`
    pub hardwareVersion: String,
    /// The config version e.g. `"v2.0.0.0"`
    pub cfgVersion: String,
    /// Firmware version usually a combination of config and build versions e.g.
    /// `"v2.0.0.587_19110800"`
    pub firmwareVersion: String,
    /// Unusure possibly a more detailed hardware version e.g. `"IPC_51716M110000000100000"`
    pub detail: String,
}

/// Resolution xml
#[derive(PartialEq, Eq, Default, Debug, YaDeserialize, YaSerialize)]
pub struct Resolution {
    /// Resolution name is in the format "width*height" i.e. "2304*1296"
    #[yaserde(rename = "resolutionName")]
    pub name: String,
    /// Height of the stream in pixels
    pub width: u32,
    /// Width of the stream in pixels
    pub height: u32,
}

/// Preview xml
///
/// This xml is used to request a stream to start
#[derive(PartialEq, Eq, Default, Debug, YaDeserialize, YaSerialize)]
pub struct Preview {
    /// XML Version
    #[yaserde(attribute)]
    pub version: String,

    /// Channel id is usually zero unless using a NVR
    #[yaserde(rename = "channelId")]
    pub channel_id: u8,
    /// Handle usually 0 for mainStream and 1 for subStream
    pub handle: u32,
    /// Either `"mainStream"` or `"subStream"`
    #[yaserde(rename = "streamType")]
    pub stream_type: Option<String>,
}

/// Extension xml
///
/// This is used to describe the subsequent payload passed the `payload_offset`
#[derive(PartialEq, Eq, Debug, YaDeserialize, YaSerialize)]
pub struct Extension {
    /// XML Version
    #[yaserde(attribute)]
    pub version: String,
    /// If the subsequent payload is binary this will be set to 1. Otherwise it is ommited
    #[yaserde(rename = "binaryData")]
    pub binary_data: Option<u32>,
    /// Certain requests such `AbilitySupport` require to know which user this
    /// ability support request is for (why camera dosen't know this based on who
    /// is logged in is unknown... Possible security hole)
    #[yaserde(rename = "userName")]
    pub user_name: Option<String>,
    /// Certain requests such as `AbilitySupport` require details such as what type of
    /// abilities are you intested in. This is a comma seperated list such as
    /// `"system, network, alarm, record, video, image"`
    pub token: Option<String>,
    /// The channel ID. This is usually `0` unless using an NVR
    #[yaserde(rename = "channelId")]
    pub channel_id: Option<u8>,
    /// The rfID used in the PIR
    #[yaserde(rename = "rfId")]
    pub rf_id: Option<u8>,
}

impl Default for Extension {
    fn default() -> Extension {
        Extension {
            version: xml_ver(),
            binary_data: None,
            user_name: None,
            token: None,
            channel_id: None,
            rf_id: None,
        }
    }
}

/// SystemGeneral xml
#[derive(PartialEq, Eq, Default, Debug, YaDeserialize, YaSerialize)]
pub struct SystemGeneral {
    /// XML Version
    #[yaserde(attribute)]
    pub version: String,

    /// Time zone is negative seconds offset from UTC. So +7:00 is -25200
    #[yaserde(rename = "timeZone")]
    pub time_zone: Option<i32>,
    /// Current year
    pub year: Option<i32>,
    /// Current month
    pub month: Option<u8>,
    /// Current day
    pub day: Option<u8>,
    /// Current hour
    pub hour: Option<u8>,
    /// Current minute
    pub minute: Option<u8>,
    /// Current second
    pub second: Option<u8>,

    /// Format to use for On Screen Display usually `"DMY"`
    #[yaserde(rename = "osdFormat")]
    pub osd_format: Option<String>,
    /// Unknown usually `0`
    #[yaserde(rename = "timeFormat")]
    pub time_format: Option<u8>,

    /// Language e.g. `English` will set the language on the reolink app
    pub language: Option<String>,
    /// Name assigned to the camera
    #[yaserde(rename = "deviceName")]
    pub device_name: Option<String>,
}

/// Norm xml
#[derive(PartialEq, Eq, Default, Debug, YaDeserialize, YaSerialize)]
pub struct Norm {
    /// XML Version
    #[yaserde(attribute)]
    pub version: String,
    // This is usually just `"NTSC"`
    norm: String,
}

/// LedState xml
#[derive(PartialEq, Eq, Default, Debug, YaDeserialize, YaSerialize)]
pub struct LedState {
    /// XML Version
    #[yaserde(attribute)]
    pub version: String,
    /// Channel ID of camera to get/set its LED state
    #[yaserde(rename = "channelId")]
    pub channel_id: u8,
    /// LED Version, observed value is "2". Should be None when setting the LedState
    #[yaserde(rename = "ledVersion")]
    pub led_version: Option<u32>,
    /// State of the IR LEDs values are "auto", "open", "close"
    pub state: String,
    /// State of the LED status light (blue on light), values are "open", "close"
    #[yaserde(rename = "lightState")]
    pub light_state: String,
}

/// FloodlightStatus xml
#[derive(PartialEq, Eq, Default, Debug, YaDeserialize, YaSerialize, Clone)]
pub struct FloodlightStatus {
    /// Channel ID of floodlight
    #[yaserde(rename = "channel")]
    pub channel_id: u8,
    /// On or off
    pub status: u8,
}

/// FloodlightStatusList xml
#[derive(PartialEq, Eq, Default, Debug, YaDeserialize, YaSerialize, Clone)]
pub struct FloodlightStatusList {
    /// XML Version
    #[yaserde(attribute)]
    pub version: String,
    /// List of events
    #[yaserde(rename = "FloodlightStatus")]
    pub floodlight_status_list: Vec<FloodlightStatus>,
}

/// FloodlightManual xml
#[derive(PartialEq, Eq, Default, Debug, YaDeserialize, YaSerialize)]
pub struct FloodlightManual {
    /// XML Version
    #[yaserde(attribute)]
    pub version: String,
    /// Channel ID of floodlight
    #[yaserde(rename = "channelId")]
    pub channel_id: u8,
    /// On or off
    pub status: u8,
    /// How long the manual control should apply for
    pub duration: u16,
}

/// rfAlarmCfg xml
#[derive(PartialEq, Eq, Default, Debug, YaDeserialize, YaSerialize)]
pub struct RfAlarmCfg {
    /// XML Version
    #[yaserde(attribute)]
    pub version: String,
    /// Rfid
    #[yaserde(rename = "rfID")]
    pub rf_id: u8,
    /// PIR status
    pub enable: u8,
    /// PIR sensitivity
    pub sensitivity: u8,
    /// PIR sensivalue
    pub sensiValue: u8,
    /// reduce False alarm boolean
    pub reduceFalseAlarm: u8,
    /// XML time block for all week days
    #[yaserde(rename = "timeBlockList")]
    pub time_block_list: TimeBlockList,
    /// The alarm handle to attach to this Rf
    #[yaserde(rename = "alarmHandle")]
    pub alarm_handle: AlarmHandle,
}

/// TimeBlockList XML
#[derive(PartialEq, Eq, Default, Debug, YaDeserialize, YaSerialize)]
#[yaserde(rename = "timeBlockList")]
pub struct TimeBlockList {
    /// List of time block entries which disable/enable the PIR at a time
    #[yaserde(rename = "timeBlock")]
    pub time_block: Vec<TimeBlock>,
}

/// TimeBlock XML Used to set the time to enable/disable PIR dectection
#[derive(PartialEq, Eq, Default, Debug, YaDeserialize, YaSerialize)]
#[yaserde(rename = "timeBlock")]
pub struct TimeBlock {
    /// Whether to enable or disable for this time block
    pub enable: u8,
    /// The day of the week for this block
    pub weekDay: String,
    /// Time to start this block
    #[yaserde(rename = "beginHour")]
    pub begin_hour: u8,
    /// Time to end this block
    #[yaserde(rename = "endHour")]
    pub end_hour: u8,
}

#[derive(PartialEq, Eq, Default, Debug, YaDeserialize, YaSerialize)]
/// AlarmHandle Xml
pub struct AlarmHandle {
    /// Items in the alarm handle
    pub item: Vec<AlarmHandleItem>,
}

#[derive(PartialEq, Eq, Default, Debug, YaDeserialize, YaSerialize)]
/// An item in the alarm handle
#[yaserde(rename = "item")]
pub struct AlarmHandleItem {
    /// The channel ID
    pub channel: u8,
    /// The handle type: Known values, comma seperated list of snap,rec,push
    #[yaserde(rename = "handleType")]
    pub handle_type: String,
}

/// TalkConfig xml
#[derive(PartialEq, Eq, Default, Debug, YaDeserialize, YaSerialize)]
pub struct TalkConfig {
    /// XML Version
    #[yaserde(attribute)]
    pub version: String,
    /// Channel ID of camera to set the TalkConfig
    #[yaserde(rename = "channelId")]
    pub channel_id: u8,
    /// Duplex known values `"FDX"`
    pub duplex: String,
    /// audioStreamMode known values `"followVideoStream"`
    #[yaserde(rename = "audioStreamMode")]
    pub audio_stream_mode: String,
    /// AudioConfig contans the details of the audio to follow
    #[yaserde(rename = "audioConfig")]
    pub audio_config: AudioConfig,
}

/// audioConfig xml
#[derive(PartialEq, Eq, Default, Debug, YaDeserialize, YaSerialize, Clone)]
#[yaserde(rename = "audioConfig")]
pub struct AudioConfig {
    /// Unknown only sent during TalkAbility request from the camera
    pub priority: Option<u32>,
    /// Audio type known values are `"adpcm"`
    ///
    /// Do not expect camera to support anything else.
    #[yaserde(rename = "audioType")]
    pub audio_type: String,
    /// Audio sample rate known values are `16000`
    #[yaserde(rename = "sampleRate")]
    pub sample_rate: u16,
    /// Precision of data known vaues are `16` (i.e. 16bit)
    #[yaserde(rename = "samplePrecision")]
    pub sample_precision: u16,
    /// Number of audio samples this should be twice the block size for adpcm
    #[yaserde(rename = "lengthPerEncoder")]
    pub length_per_encoder: u16,
    /// Sound track is the number of tracks known values are `"mono"`
    ///
    /// Do not expect camera to support anything else
    #[yaserde(rename = "soundTrack")]
    pub sound_track: String,
}

/// TalkAbility xml
#[derive(PartialEq, Eq, Default, Debug, YaDeserialize, YaSerialize)]
pub struct TalkAbility {
    /// XML Version
    #[yaserde(attribute)]
    pub version: String,
    /// Duplexes known values `"FDX"`
    #[yaserde(rename = "duplexList")]
    pub duplex_list: Vec<DuplexList>,
    /// audioStreamModes known values `"followVideoStream"`
    #[yaserde(rename = "audioStreamModeList")]
    pub audio_stream_mode_list: Vec<AudioStreamModeList>,
    /// AudioConfigs contans the details of the audio to follow
    #[yaserde(rename = "audioConfigList")]
    pub audio_config_list: Vec<AudioConfigList>,
}

/// duplexList xml
#[derive(PartialEq, Eq, Default, Debug, YaDeserialize, YaSerialize)]
pub struct DuplexList {
    /// The supported duplex known values are "FBX"
    pub duplex: String,
}

/// audioStreamModeList xml
#[derive(PartialEq, Eq, Default, Debug, YaDeserialize, YaSerialize)]
pub struct AudioStreamModeList {
    /// The supported audio stream mode
    #[yaserde(rename = "audioStreamMode")]
    pub audio_stream_mode: String,
}

/// audioConfigList xml
#[derive(PartialEq, Eq, Default, Debug, YaDeserialize, YaSerialize)]
pub struct AudioConfigList {
    /// The supported audio configs
    #[yaserde(rename = "audioConfig")]
    pub audio_config: AudioConfig,
}

/// An XML that desctibes a list of events such as motion detection
#[derive(PartialEq, Eq, Default, Debug, YaDeserialize, YaSerialize)]
pub struct AlarmEventList {
    /// XML Version
    #[yaserde(attribute)]
    pub version: String,
    /// List of events
    #[yaserde(rename = "AlarmEvent")]
    pub alarm_events: Vec<AlarmEvent>,
}

/// An alarm event. Camera can send multiple per message as an array in AlarmEventList.
#[derive(PartialEq, Eq, Default, Debug, YaDeserialize, YaSerialize)]
pub struct AlarmEvent {
    /// XML Version
    #[yaserde(attribute)]
    pub version: String,
    /// The channel the event occured on. Usually zero unless from an NVR
    #[yaserde(rename = "channelId")]
    pub channel_id: u8,
    /// Motion status. Known values are `"MD"` or `"none"`
    pub status: String,
    /// The recording status. Known values `0` or `1`
    pub recording: i32,
    /// The timestamp associated with the recording. `0` if not recording
    #[yaserde(rename = "timeStamp")]
    pub timeStamp: i32,
}

/// The Ptz messages used to move the camera
#[derive(PartialEq, Default, Debug, YaDeserialize, YaSerialize)]
pub struct PtzControl {
    /// XML Version
    #[yaserde(attribute)]
    pub version: String,
    /// The channel the event occured on. Usually zero unless from an NVR
    #[yaserde(rename = "channelId")]
    pub channel_id: u8,
    /// The amount of movement to perform
    pub speed: f32,
    /// The direction to transverse. Known values are `"left"`, `"right"`, `"up"`, `"down"`,
    /// `"leftUp"`, `"leftDown"`, `"rightUp"`, `"rightDown"` and `"stop"`
    pub command: String,
}

/// An XML that describes a list of available PTZ presets
#[derive(PartialEq, Eq, Default, Debug, YaDeserialize, YaSerialize)]
pub struct PtzPreset {
    /// XML Version
    #[yaserde(attribute)]
    pub version: String,
    /// The channel ID. Usually zero unless from an NVR
    #[yaserde(rename = "channelId")]
    pub channel_id: u8,
    /// List of presets
    #[yaserde(rename = "presetList")]
    pub preset_list: Option<PresetList>,
}

/// A preset list
#[derive(PartialEq, Eq, Default, Debug, YaDeserialize, YaSerialize)]
pub struct PresetList {
    /// List of Presets
    pub preset: Vec<Preset>,
}

/// A preset. Either contains the ID and the name or the ID and the command
#[derive(PartialEq, Eq, Default, Debug, YaDeserialize, YaSerialize)]
pub struct Preset {
    /// The ID of the preset
    pub id: i8,
    /// The preset name
    pub name: Option<String>,
    /// Command: Known values: `"toPos"` and `"setPos"`
    pub command: Option<String>,
}

/// A list of battery infos. This message is sent from the camera as
/// an event
#[derive(PartialEq, Eq, Default, Debug, YaDeserialize, YaSerialize)]
pub struct BatteryList {
    /// XML Version
    #[yaserde(attribute)]
    pub version: String,
    /// Battery info items
    #[yaserde(rename = "BatteryInfo")]
    pub battery_info: Vec<BatteryInfo>,
}

/// The individual battery info
#[derive(PartialEq, Eq, Default, Debug, YaDeserialize, YaSerialize)]
pub struct BatteryInfo {
    /// The channel the for the camera usually 0
    #[yaserde(rename = "channelId")]
    pub channel_id: u8,
    /// Charge status known values, "chargeComplete", "charging", "none",
    #[yaserde(rename = "chargeStatus")]
    pub charge_status: String,
    /// Status of charging port known values: "solarPanel"
    #[yaserde(rename = "adapterStatus")]
    pub adapter_status: String,
    /// Voltage
    pub voltage: i32,
    /// Current
    pub current: i32,
    /// Temperture
    pub temperature: i32,
    /// % charge from 0-100
    #[yaserde(rename = "batteryPercent")]
    pub battery_percent: u32,
    /// Low power flag. Known values 0, 1 (0=false)
    #[yaserde(rename = "lowPower")]
    pub low_power: u32,
    /// Battery version info: Known values 2
    #[yaserde(rename = "batteryVersion")]
    pub battery_version: u32,
}

/// The ability battery info
#[derive(PartialEq, Eq, Default, Debug, YaDeserialize, YaSerialize)]
pub struct AbilityInfo {
    /// Username with this ability
    #[yaserde(rename = "userName")]
    pub username: String,
    /// System permissions
    pub system: Option<AbilityInfoToken>,
    /// Network permissions
    pub network: Option<AbilityInfoToken>,
    /// Alarm permissions
    pub alarm: Option<AbilityInfoToken>,
    /// Image permissions
    pub image: Option<AbilityInfoToken>,
    /// Video permissions
    pub video: Option<AbilityInfoToken>,
    /// Secutiry permissions
    pub security: Option<AbilityInfoToken>,
    /// Replay permissions
    pub replay: Option<AbilityInfoToken>,
    /// PTZ permissions
    #[yaserde(rename = "PTZ")]
    pub ptz: Option<AbilityInfoToken>,
    /// IO permissions
    #[yaserde(rename = "IO")]
    pub io: Option<AbilityInfoToken>,
    /// Streaming permissions
    pub streaming: Option<AbilityInfoToken>,
}

/// Ability info for system token
#[derive(PartialEq, Eq, Default, Debug, YaDeserialize, YaSerialize)]
pub struct AbilityInfoToken {
    /// Submodule for this ability info token
    #[yaserde(rename = "subModule")]
    pub sub_module: Vec<AbilityInfoSubModule>,
}

/// Token submodule infomation
#[derive(PartialEq, Eq, Default, Debug, YaDeserialize, YaSerialize)]
#[yaserde(rename = "subModule")]
pub struct AbilityInfoSubModule {
    /// The channel the for the camera usually 0
    #[yaserde(rename = "channelId")]
    pub channel_id: Option<u8>,
    /// The comma seperated list of permissions like this: `general_rw, norm_rw, version_ro`
    #[yaserde(rename = "abilityValue")]
    pub ability_value: String,
}

/// The Link Type contains the type of connection present
#[derive(PartialEq, Eq, Default, Debug, YaDeserialize, YaSerialize)]
pub struct LinkType {
    #[yaserde(rename = "type")]
    /// Type of connection known values `"LAN"`
    link_type: String,
}

/// Convience function to return the xml version used throughout the library
pub fn xml_ver() -> String {
    "1.1".to_string()
}

#[test]
fn test_encryption_deser() {
    let sample = indoc!(
        r#"
        <?xml version="1.0" encoding="UTF-8" ?>
        <body>
        <Encryption version="1.1">
        <type>md5</type>
        <nonce>9E6D1FCB9E69846D</nonce>
        </Encryption>
        </body>"#
    );
    let b: BcXml = yaserde::de::from_str(sample).unwrap();
    let enc = b.encryption.as_ref().unwrap();

    assert_eq!(enc.version, "1.1");
    assert_eq!(enc.nonce, "9E6D1FCB9E69846D");
    assert_eq!(enc.type_, "md5");

    let t = BcXml::try_parse(sample.as_bytes()).unwrap();
    match t {
        top_b if top_b == b => {}
        _ => panic!(),
    }
}

#[test]
fn test_login_deser() {
    let sample = indoc!(
        r#"
        <?xml version="1.0" encoding="UTF-8" ?>
        <body>
        <LoginUser version="1.1">
        <userName>9F07915E819A076E2E14169830769D6</userName>
        <password>8EFECD610524A98390F118D2789BE3B</password>
        <userVer>1</userVer>
        </LoginUser>
        <LoginNet version="1.1">
        <type>LAN</type>
        <udpPort>0</udpPort>
        </LoginNet>
        </body>"#
    );
    let b: BcXml = yaserde::de::from_str(sample).unwrap();
    let login_user = b.login_user.unwrap();
    let login_net = b.login_net.unwrap();

    assert_eq!(login_user.version, "1.1");
    assert_eq!(login_user.user_name, "9F07915E819A076E2E14169830769D6");
    assert_eq!(login_user.password, "8EFECD610524A98390F118D2789BE3B");
    assert_eq!(login_user.user_ver, 1);

    assert_eq!(login_net.version, "1.1");
    assert_eq!(login_net.type_, "LAN");
    assert_eq!(login_net.udp_port, 0);
}

#[test]
fn test_login_ser() {
    let sample = indoc!(
        r#"
        <?xml version="1.0" encoding="UTF-8" ?>
        <body>
        <LoginUser version="1.1">
        <userName>9F07915E819A076E2E14169830769D6</userName>
        <password>8EFECD610524A98390F118D2789BE3B</password>
        <userVer>1</userVer>
        </LoginUser>
        <LoginNet version="1.1">
        <type>LAN</type>
        <udpPort>0</udpPort>
        </LoginNet>
        </body>"#
    );

    let b = BcXml {
        login_user: Some(LoginUser {
            version: "1.1".to_string(),
            user_name: "9F07915E819A076E2E14169830769D6".to_string(),
            password: "8EFECD610524A98390F118D2789BE3B".to_string(),
            user_ver: 1,
        }),
        login_net: Some(LoginNet {
            version: "1.1".to_string(),
            type_: "LAN".to_string(),
            udp_port: 0,
        }),
        ..BcXml::default()
    };

    let b2 = BcXml::try_parse(sample.as_bytes()).unwrap();
    let b3 = BcXml::try_parse(b.serialize(vec![]).unwrap().as_slice()).unwrap();

    assert_eq!(b, b2);
    assert_eq!(b, b3);
    assert_eq!(b2, b3);
}

#[test]
fn test_deviceinfo_partial_deser() {
    let sample = indoc!(
        r#"
        <?xml version="1.0" encoding="UTF-8" ?>
        <body>
        <DeviceInfo version="1.1">
        <ipChannel>0</ipChannel>
        <analogChnNum>1</analogChnNum>
        <resolution>
        <resolutionName>3840*2160</resolutionName>
        <width>3840</width>
        <height>2160</height>
        </resolution>
        <language>English</language>
        <sdCard>0</sdCard>
        <ptzMode>none</ptzMode>
        <typeInfo>IPC</typeInfo>
        <softVer>33554880</softVer>
        <B485>0</B485>
        <supportAutoUpdate>0</supportAutoUpdate>
        <userVer>1</userVer>
        </DeviceInfo>
        </body>"#
    );

    // Needs to ignore all the other crap that we don't care about
    let b = BcXml::try_parse(sample.as_bytes()).unwrap();
    match b {
        BcXml {
            device_info:
                Some(DeviceInfo {
                    resolution:
                        Resolution {
                            width: 3840,
                            height: 2160,
                            ..
                        },
                    ..
                }),
            ..
        } => {}
        _ => panic!(),
    }
}

#[test]
fn test_binary_deser() {
    let _ = env_logger::builder().is_test(true).try_init();

    let sample = indoc!(
        r#"
        <?xml version="1.0" encoding="UTF-8" ?>
        <Extension version="1.1">
        <binaryData>1</binaryData>
        </Extension>
    "#
    );
    let b = Extension::try_parse(sample.as_bytes()).unwrap();
    match b {
        Extension {
            binary_data: Some(1),
            ..
        } => {}
        _ => panic!(),
    }
}<|MERGE_RESOLUTION|>--- conflicted
+++ resolved
@@ -76,18 +76,15 @@
     /// Sent to move the camera
     #[yaserde(rename = "PtzControl")]
     pub ptz_control: Option<PtzControl>,
-<<<<<<< HEAD
-    /// Sent or received for the PTZ preset functionality
-    #[yaserde(rename = "PtzPreset")]
-    pub ptz_preset: Option<PtzPreset>,
-=======
     /// Sent to manually control the floodlight
     #[yaserde(rename = "FloodlightManual")]
     pub floodlight_manual: Option<FloodlightManual>,
     /// Received when the floodlight status is updated
     #[yaserde(rename = "FloodlightStatusList")]
     pub floodlight_status_list: Option<FloodlightStatusList>,
->>>>>>> fdff244f
+    /// Sent or received for the PTZ preset functionality
+    #[yaserde(rename = "PtzPreset")]
+    pub ptz_preset: Option<PtzPreset>,
     /// Recieved on login/low battery events
     #[yaserde(rename = "BatteryList")]
     pub battery_list: Option<BatteryList>,
