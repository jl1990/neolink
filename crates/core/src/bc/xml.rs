// YaSerde currently macro-expands names like __type__value from type_
#![allow(non_snake_case)]

use std::io::{Read, Write};
// YaSerde is currently naming the traits and the derive macros identically
use yaserde::ser::Config;
use yaserde_derive::{YaDeserialize, YaSerialize};

#[cfg(test)]
use indoc::indoc;

/// There are two types of payloads xml and binary
#[derive(PartialEq, Debug, YaDeserialize)]
#[yaserde(flatten)]
#[allow(clippy::large_enum_variant)]
pub enum BcPayloads {
    /// XML payloads are the more common ones and include payloads for camera controls
    #[yaserde(rename = "body")]
    BcXml(BcXml),
    /// Binary payloads are received from the camera for streams and sent to the camera
    /// for talk-back and firmware updates
    #[yaserde(flatten)]
    Binary(Vec<u8>),
}

// Required for YaDeserialize
impl Default for BcPayloads {
    fn default() -> Self {
        BcPayloads::Binary(Default::default())
    }
}

/// The top level BC Xml
#[derive(PartialEq, Default, Debug, YaDeserialize, YaSerialize)]
#[yaserde(rename = "body")]
pub struct BcXml {
    /// Encryption xml is received during login and contain the NONCE
    #[yaserde(rename = "Encryption")]
    pub encryption: Option<Encryption>,
    /// LoginUser xml is used during modern login
    #[yaserde(rename = "LoginUser")]
    pub login_user: Option<LoginUser>,
    /// LoginNet xml is used during modern login
    #[yaserde(rename = "LoginNet")]
    pub login_net: Option<LoginNet>,
    /// The final part of a login sequence will return DeviceInfo xml
    #[yaserde(rename = "DeviceInfo")]
    pub device_info: Option<DeviceInfo>,
    /// The VersionInfo xml is recieved in reply to a version request
    #[yaserde(rename = "VersionInfo")]
    pub version_info: Option<VersionInfo>,
    /// Preview xml is used as part of the stream request to set the stream quality and channel
    #[yaserde(rename = "Preview")]
    pub preview: Option<Preview>,
    #[yaserde(rename = "SystemGeneral")]
    /// SystemGeneral xml is sent or recieved as part of the clock get/setting
    pub system_general: Option<SystemGeneral>,
    /// Received as part of the Genral system info request
    #[yaserde(rename = "Norm")]
    pub norm: Option<Norm>,
    /// Received as part of the LEDState info request
    #[yaserde(rename = "LedState")]
    pub led_state: Option<LedState>,
    /// Sent as part of the TalkConfig to prepare the camera for audio talk-back
    #[yaserde(rename = "TalkConfig")]
    pub talk_config: Option<TalkConfig>,
    /// rfAlarmCfg xml is sent or recieved as part of the PIR get/setting
    #[yaserde(rename = "rfAlarmCfg")]
    pub rf_alarm_cfg: Option<RfAlarmCfg>,
    /// Revieced as part of the TalkAbility request
    #[yaserde(rename = "TalkAbility")]
    pub talk_ability: Option<TalkAbility>,
    /// Received when motion is detected
    #[yaserde(rename = "AlarmEventList")]
    pub alarm_event_list: Option<AlarmEventList>,
    /// Sent to move the camera
    #[yaserde(rename = "PtzControl")]
    pub ptz_control: Option<PtzControl>,
    /// Sent to manually control the floodlight
    #[yaserde(rename = "FloodlightManual")]
    pub floodlight_manual: Option<FloodlightManual>,
    /// Received when the floodlight status is updated
    #[yaserde(rename = "FloodlightStatusList")]
    pub floodlight_status_list: Option<FloodlightStatusList>,
    /// Sent or received for the PTZ preset functionality
    #[yaserde(rename = "PtzPreset")]
    pub ptz_preset: Option<PtzPreset>,
    /// Recieved on login/low battery events
    #[yaserde(rename = "BatteryList")]
    pub battery_list: Option<BatteryList>,
    /// Recieved on request for battery info
    #[yaserde(rename = "BatteryInfo")]
    pub battery_info: Option<BatteryInfo>,
    /// Recieved on request for a users persmissions/capabilitoes
    #[yaserde(rename = "AbilityInfo")]
    pub ability_info: Option<AbilityInfo>,
<<<<<<< HEAD
    /// Recieved on request for a users persmissions/capabilitoes
    #[yaserde(rename = "PushInfo")]
    pub push_info: Option<PushInfo>,
=======
    /// Recieved on request for a link type
    #[yaserde(rename = "LinkType")]
    pub link_type: Option<LinkType>,
    /// Recieved AND send for the snap message
    #[yaserde(rename = "Snap")]
    pub snap: Option<Snap>,
>>>>>>> 254a310f
}

impl BcXml {
    pub(crate) fn try_parse(s: impl Read) -> Result<Self, String> {
        yaserde::de::from_reader(s)
    }
    pub(crate) fn serialize<W: Write>(&self, w: W) -> Result<W, String> {
        yaserde::ser::serialize_with_writer(self, w, &Config::default())
    }
}

impl Extension {
    pub(crate) fn try_parse(s: impl Read) -> Result<Self, String> {
        yaserde::de::from_reader(s)
    }
    pub(crate) fn serialize<W: Write>(&self, w: W) -> Result<W, String> {
        yaserde::ser::serialize_with_writer(self, w, &Config::default())
    }
}

/// Encryption xml
#[derive(PartialEq, Eq, Default, Debug, YaDeserialize, YaSerialize)]
pub struct Encryption {
    /// XML Version
    #[yaserde(attribute)]
    pub version: String,
    #[yaserde(rename = "type")]
    /// The hashing algorithm used. Only observed the value of "md5"
    pub type_: String,
    /// The nonce used to negotiate the login and to generate the AES key
    pub nonce: String,
}

/// LoginUser xml
#[derive(PartialEq, Eq, Default, Debug, YaDeserialize, YaSerialize)]
pub struct LoginUser {
    /// XML Version
    #[yaserde(attribute)]
    pub version: String,
    /// Username to login as
    #[yaserde(rename = "userName")]
    pub user_name: String,
    /// Password for login in plain text
    pub password: String,
    /// Unknown always `1`
    #[yaserde(rename = "userVer")]
    pub user_ver: u32,
}

/// LoginNet xml
#[derive(PartialEq, Eq, Debug, YaDeserialize, YaSerialize)]
pub struct LoginNet {
    /// XML Version
    #[yaserde(attribute)]
    pub version: String,
    /// Type of connection usually LAN (even on wifi)
    #[yaserde(rename = "type")]
    pub type_: String,
    /// The port for the udp will be `0` for tcp
    #[yaserde(rename = "udpPort")]
    pub udp_port: u16,
}

impl Default for LoginNet {
    fn default() -> Self {
        LoginNet {
            version: xml_ver(),
            type_: "LAN".to_string(),
            udp_port: 0,
        }
    }
}

/// DeviceInfo xml
///
/// There is more to this xml but we don't deserialize it all
#[derive(PartialEq, Eq, Default, Debug, YaDeserialize, YaSerialize)]
pub struct DeviceInfo {
    /// The resolution xml block
    pub resolution: Resolution,
}

/// VersionInfo xml
#[derive(PartialEq, Eq, Default, Debug, YaDeserialize, YaSerialize)]
pub struct VersionInfo {
    /// Name assigned to the camera
    pub name: String,
    /// Camera's serial number
    pub serialNumber: String,
    /// The camera build day e.g. `"build 19110800"`
    pub buildDay: String,
    /// The hardware version e.g. `"IPC_517SD5"`
    pub hardwareVersion: String,
    /// The config version e.g. `"v2.0.0.0"`
    pub cfgVersion: String,
    /// Firmware version usually a combination of config and build versions e.g.
    /// `"v2.0.0.587_19110800"`
    pub firmwareVersion: String,
    /// Unusure possibly a more detailed hardware version e.g. `"IPC_51716M110000000100000"`
    pub detail: String,
}

/// Resolution xml
#[derive(PartialEq, Eq, Default, Debug, YaDeserialize, YaSerialize)]
pub struct Resolution {
    /// Resolution name is in the format "width*height" i.e. "2304*1296"
    #[yaserde(rename = "resolutionName")]
    pub name: String,
    /// Height of the stream in pixels
    pub width: u32,
    /// Width of the stream in pixels
    pub height: u32,
}

/// Preview xml
///
/// This xml is used to request a stream to start
#[derive(PartialEq, Eq, Default, Debug, YaDeserialize, YaSerialize)]
pub struct Preview {
    /// XML Version
    #[yaserde(attribute)]
    pub version: String,

    /// Channel id is usually zero unless using a NVR
    #[yaserde(rename = "channelId")]
    pub channel_id: u8,
    /// Handle usually 0 for mainStream and 1 for subStream
    pub handle: u32,
    /// Either `"mainStream"` or `"subStream"`
    #[yaserde(rename = "streamType")]
    pub stream_type: Option<String>,
}

/// Extension xml
///
/// This is used to describe the subsequent payload passed the `payload_offset`
#[derive(PartialEq, Eq, Debug, YaDeserialize, YaSerialize)]
pub struct Extension {
    /// XML Version
    #[yaserde(attribute)]
    pub version: String,
    /// If the subsequent payload is binary this will be set to 1. Otherwise it is ommited
    #[yaserde(rename = "binaryData")]
    pub binary_data: Option<u32>,
    /// Certain requests such `AbilitySupport` require to know which user this
    /// ability support request is for (why camera dosen't know this based on who
    /// is logged in is unknown... Possible security hole)
    #[yaserde(rename = "userName")]
    pub user_name: Option<String>,
    /// Certain requests such as `AbilitySupport` require details such as what type of
    /// abilities are you intested in. This is a comma seperated list such as
    /// `"system, network, alarm, record, video, image"`
    pub token: Option<String>,
    /// The channel ID. This is usually `0` unless using an NVR
    #[yaserde(rename = "channelId")]
    pub channel_id: Option<u8>,
    /// The rfID used in the PIR
    #[yaserde(rename = "rfId")]
    pub rf_id: Option<u8>,
}

impl Default for Extension {
    fn default() -> Extension {
        Extension {
            version: xml_ver(),
            binary_data: None,
            user_name: None,
            token: None,
            channel_id: None,
            rf_id: None,
        }
    }
}

/// SystemGeneral xml
#[derive(PartialEq, Eq, Default, Debug, YaDeserialize, YaSerialize)]
pub struct SystemGeneral {
    /// XML Version
    #[yaserde(attribute)]
    pub version: String,

    /// Time zone is negative seconds offset from UTC. So +7:00 is -25200
    #[yaserde(rename = "timeZone")]
    pub time_zone: Option<i32>,
    /// Current year
    pub year: Option<i32>,
    /// Current month
    pub month: Option<u8>,
    /// Current day
    pub day: Option<u8>,
    /// Current hour
    pub hour: Option<u8>,
    /// Current minute
    pub minute: Option<u8>,
    /// Current second
    pub second: Option<u8>,

    /// Format to use for On Screen Display usually `"DMY"`
    #[yaserde(rename = "osdFormat")]
    pub osd_format: Option<String>,
    /// Unknown usually `0`
    #[yaserde(rename = "timeFormat")]
    pub time_format: Option<u8>,

    /// Language e.g. `English` will set the language on the reolink app
    pub language: Option<String>,
    /// Name assigned to the camera
    #[yaserde(rename = "deviceName")]
    pub device_name: Option<String>,
}

/// Norm xml
#[derive(PartialEq, Eq, Default, Debug, YaDeserialize, YaSerialize)]
pub struct Norm {
    /// XML Version
    #[yaserde(attribute)]
    pub version: String,
    // This is usually just `"NTSC"`
    norm: String,
}

/// LedState xml
#[derive(PartialEq, Eq, Default, Debug, YaDeserialize, YaSerialize)]
pub struct LedState {
    /// XML Version
    #[yaserde(attribute)]
    pub version: String,
    /// Channel ID of camera to get/set its LED state
    #[yaserde(rename = "channelId")]
    pub channel_id: u8,
    /// LED Version, observed value is "2". Should be None when setting the LedState
    #[yaserde(rename = "ledVersion")]
    pub led_version: Option<u32>,
    /// State of the IR LEDs values are "auto", "open", "close"
    pub state: String,
    /// State of the LED status light (blue on light), values are "open", "close"
    #[yaserde(rename = "lightState")]
    pub light_state: String,
}

/// FloodlightStatus xml
#[derive(PartialEq, Eq, Default, Debug, YaDeserialize, YaSerialize, Clone)]
pub struct FloodlightStatus {
    /// Channel ID of floodlight
    #[yaserde(rename = "channel")]
    pub channel_id: u8,
    /// On or off
    pub status: u8,
}

/// FloodlightStatusList xml
#[derive(PartialEq, Eq, Default, Debug, YaDeserialize, YaSerialize, Clone)]
pub struct FloodlightStatusList {
    /// XML Version
    #[yaserde(attribute)]
    pub version: String,
    /// List of events
    #[yaserde(rename = "FloodlightStatus")]
    pub floodlight_status_list: Vec<FloodlightStatus>,
}

/// FloodlightManual xml
#[derive(PartialEq, Eq, Default, Debug, YaDeserialize, YaSerialize)]
pub struct FloodlightManual {
    /// XML Version
    #[yaserde(attribute)]
    pub version: String,
    /// Channel ID of floodlight
    #[yaserde(rename = "channelId")]
    pub channel_id: u8,
    /// On or off
    pub status: u8,
    /// How long the manual control should apply for
    pub duration: u16,
}

/// rfAlarmCfg xml
#[derive(PartialEq, Eq, Default, Debug, YaDeserialize, YaSerialize)]
pub struct RfAlarmCfg {
    /// XML Version
    #[yaserde(attribute)]
    pub version: String,
    /// Rfid
    #[yaserde(rename = "rfID")]
    pub rf_id: u8,
    /// PIR status
    pub enable: u8,
    /// PIR sensitivity
    pub sensitivity: u8,
    /// PIR sensivalue
    pub sensiValue: u8,
    /// reduce False alarm boolean
    pub reduceFalseAlarm: u8,
    /// XML time block for all week days
    #[yaserde(rename = "timeBlockList")]
    pub time_block_list: TimeBlockList,
    /// The alarm handle to attach to this Rf
    #[yaserde(rename = "alarmHandle")]
    pub alarm_handle: AlarmHandle,
}

/// TimeBlockList XML
#[derive(PartialEq, Eq, Default, Debug, YaDeserialize, YaSerialize)]
#[yaserde(rename = "timeBlockList")]
pub struct TimeBlockList {
    /// List of time block entries which disable/enable the PIR at a time
    #[yaserde(rename = "timeBlock")]
    pub time_block: Vec<TimeBlock>,
}

/// TimeBlock XML Used to set the time to enable/disable PIR dectection
#[derive(PartialEq, Eq, Default, Debug, YaDeserialize, YaSerialize)]
#[yaserde(rename = "timeBlock")]
pub struct TimeBlock {
    /// Whether to enable or disable for this time block
    pub enable: u8,
    /// The day of the week for this block
    pub weekDay: String,
    /// Time to start this block
    #[yaserde(rename = "beginHour")]
    pub begin_hour: u8,
    /// Time to end this block
    #[yaserde(rename = "endHour")]
    pub end_hour: u8,
}

#[derive(PartialEq, Eq, Default, Debug, YaDeserialize, YaSerialize)]
/// AlarmHandle Xml
pub struct AlarmHandle {
    /// Items in the alarm handle
    pub item: Vec<AlarmHandleItem>,
}

#[derive(PartialEq, Eq, Default, Debug, YaDeserialize, YaSerialize)]
/// An item in the alarm handle
#[yaserde(rename = "item")]
pub struct AlarmHandleItem {
    /// The channel ID
    pub channel: u8,
    /// The handle type: Known values, comma seperated list of snap,rec,push
    #[yaserde(rename = "handleType")]
    pub handle_type: String,
}

/// TalkConfig xml
#[derive(PartialEq, Eq, Default, Debug, YaDeserialize, YaSerialize)]
pub struct TalkConfig {
    /// XML Version
    #[yaserde(attribute)]
    pub version: String,
    /// Channel ID of camera to set the TalkConfig
    #[yaserde(rename = "channelId")]
    pub channel_id: u8,
    /// Duplex known values `"FDX"`
    pub duplex: String,
    /// audioStreamMode known values `"followVideoStream"`
    #[yaserde(rename = "audioStreamMode")]
    pub audio_stream_mode: String,
    /// AudioConfig contans the details of the audio to follow
    #[yaserde(rename = "audioConfig")]
    pub audio_config: AudioConfig,
}

/// audioConfig xml
#[derive(PartialEq, Eq, Default, Debug, YaDeserialize, YaSerialize, Clone)]
#[yaserde(rename = "audioConfig")]
pub struct AudioConfig {
    /// Unknown only sent during TalkAbility request from the camera
    pub priority: Option<u32>,
    /// Audio type known values are `"adpcm"`
    ///
    /// Do not expect camera to support anything else.
    #[yaserde(rename = "audioType")]
    pub audio_type: String,
    /// Audio sample rate known values are `16000`
    #[yaserde(rename = "sampleRate")]
    pub sample_rate: u16,
    /// Precision of data known vaues are `16` (i.e. 16bit)
    #[yaserde(rename = "samplePrecision")]
    pub sample_precision: u16,
    /// Number of audio samples this should be twice the block size for adpcm
    #[yaserde(rename = "lengthPerEncoder")]
    pub length_per_encoder: u16,
    /// Sound track is the number of tracks known values are `"mono"`
    ///
    /// Do not expect camera to support anything else
    #[yaserde(rename = "soundTrack")]
    pub sound_track: String,
}

/// TalkAbility xml
#[derive(PartialEq, Eq, Default, Debug, YaDeserialize, YaSerialize)]
pub struct TalkAbility {
    /// XML Version
    #[yaserde(attribute)]
    pub version: String,
    /// Duplexes known values `"FDX"`
    #[yaserde(rename = "duplexList")]
    pub duplex_list: Vec<DuplexList>,
    /// audioStreamModes known values `"followVideoStream"`
    #[yaserde(rename = "audioStreamModeList")]
    pub audio_stream_mode_list: Vec<AudioStreamModeList>,
    /// AudioConfigs contans the details of the audio to follow
    #[yaserde(rename = "audioConfigList")]
    pub audio_config_list: Vec<AudioConfigList>,
}

/// duplexList xml
#[derive(PartialEq, Eq, Default, Debug, YaDeserialize, YaSerialize)]
pub struct DuplexList {
    /// The supported duplex known values are "FBX"
    pub duplex: String,
}

/// audioStreamModeList xml
#[derive(PartialEq, Eq, Default, Debug, YaDeserialize, YaSerialize)]
pub struct AudioStreamModeList {
    /// The supported audio stream mode
    #[yaserde(rename = "audioStreamMode")]
    pub audio_stream_mode: String,
}

/// audioConfigList xml
#[derive(PartialEq, Eq, Default, Debug, YaDeserialize, YaSerialize)]
pub struct AudioConfigList {
    /// The supported audio configs
    #[yaserde(rename = "audioConfig")]
    pub audio_config: AudioConfig,
}

/// An XML that desctibes a list of events such as motion detection
#[derive(PartialEq, Eq, Default, Debug, YaDeserialize, YaSerialize)]
pub struct AlarmEventList {
    /// XML Version
    #[yaserde(attribute)]
    pub version: String,
    /// List of events
    #[yaserde(rename = "AlarmEvent")]
    pub alarm_events: Vec<AlarmEvent>,
}

/// An alarm event. Camera can send multiple per message as an array in AlarmEventList.
#[derive(PartialEq, Eq, Default, Debug, YaDeserialize, YaSerialize)]
pub struct AlarmEvent {
    /// XML Version
    #[yaserde(attribute)]
    pub version: String,
    /// The channel the event occured on. Usually zero unless from an NVR
    #[yaserde(rename = "channelId")]
    pub channel_id: u8,
    /// Motion status. Known values are `"MD"` or `"none"`
    pub status: String,
    /// The recording status. Known values `0` or `1`
    pub recording: i32,
    /// The timestamp associated with the recording. `0` if not recording
    #[yaserde(rename = "timeStamp")]
    pub timeStamp: i32,
}

/// The Ptz messages used to move the camera
#[derive(PartialEq, Default, Debug, YaDeserialize, YaSerialize)]
pub struct PtzControl {
    /// XML Version
    #[yaserde(attribute)]
    pub version: String,
    /// The channel the event occured on. Usually zero unless from an NVR
    #[yaserde(rename = "channelId")]
    pub channel_id: u8,
    /// The amount of movement to perform
    pub speed: f32,
    /// The direction to transverse. Known values are `"left"`, `"right"`, `"up"`, `"down"`,
    /// `"leftUp"`, `"leftDown"`, `"rightUp"`, `"rightDown"` and `"stop"`
    pub command: String,
}

/// An XML that describes a list of available PTZ presets
#[derive(PartialEq, Eq, Default, Debug, YaDeserialize, YaSerialize)]
pub struct PtzPreset {
    /// XML Version
    #[yaserde(attribute)]
    pub version: String,
    /// The channel ID. Usually zero unless from an NVR
    #[yaserde(rename = "channelId")]
    pub channel_id: u8,
    /// List of presets
    #[yaserde(rename = "presetList")]
    pub preset_list: PresetList,
}

/// A preset list
#[derive(PartialEq, Eq, Default, Debug, YaDeserialize, YaSerialize)]
pub struct PresetList {
    /// List of Presets
    pub preset: Vec<Preset>,
}

/// A preset. Either contains the ID and the name or the ID and the command
#[derive(PartialEq, Eq, Default, Debug, YaDeserialize, YaSerialize)]
pub struct Preset {
    /// The ID of the preset
    pub id: u8,
    /// The preset name
    pub name: Option<String>,
    /// Command: Known values: `"toPos"` and `"setPos"`
    pub command: String,
}

/// A list of battery infos. This message is sent from the camera as
/// an event
#[derive(PartialEq, Eq, Default, Debug, YaDeserialize, YaSerialize)]
pub struct BatteryList {
    /// XML Version
    #[yaserde(attribute)]
    pub version: String,
    /// Battery info items
    #[yaserde(rename = "BatteryInfo")]
    pub battery_info: Vec<BatteryInfo>,
}

/// The individual battery info
#[derive(PartialEq, Eq, Default, Debug, YaDeserialize, YaSerialize)]
pub struct BatteryInfo {
    /// The channel the for the camera usually 0
    #[yaserde(rename = "channelId")]
    pub channel_id: u8,
    /// Charge status known values, "chargeComplete", "charging", "none",
    #[yaserde(rename = "chargeStatus")]
    pub charge_status: String,
    /// Status of charging port known values: "solarPanel"
    #[yaserde(rename = "adapterStatus")]
    pub adapter_status: String,
    /// Voltage
    pub voltage: i32,
    /// Current
    pub current: i32,
    /// Temperture
    pub temperature: i32,
    /// % charge from 0-100
    #[yaserde(rename = "batteryPercent")]
    pub battery_percent: u32,
    /// Low power flag. Known values 0, 1 (0=false)
    #[yaserde(rename = "lowPower")]
    pub low_power: u32,
    /// Battery version info: Known values 2
    #[yaserde(rename = "batteryVersion")]
    pub battery_version: u32,
}

/// The ability battery info
#[derive(PartialEq, Eq, Default, Debug, YaDeserialize, YaSerialize)]
pub struct AbilityInfo {
    /// Username with this ability
    #[yaserde(rename = "userName")]
    pub username: String,
    /// System permissions
    pub system: Option<AbilityInfoToken>,
    /// Network permissions
    pub network: Option<AbilityInfoToken>,
    /// Alarm permissions
    pub alarm: Option<AbilityInfoToken>,
    /// Image permissions
    pub image: Option<AbilityInfoToken>,
    /// Video permissions
    pub video: Option<AbilityInfoToken>,
    /// Secutiry permissions
    pub security: Option<AbilityInfoToken>,
    /// Replay permissions
    pub replay: Option<AbilityInfoToken>,
    /// PTZ permissions
    #[yaserde(rename = "PTZ")]
    pub ptz: Option<AbilityInfoToken>,
    /// IO permissions
    #[yaserde(rename = "IO")]
    pub io: Option<AbilityInfoToken>,
    /// Streaming permissions
    pub streaming: Option<AbilityInfoToken>,
}

/// Ability info for system token
#[derive(PartialEq, Eq, Default, Debug, YaDeserialize, YaSerialize)]
pub struct AbilityInfoToken {
    /// Submodule for this ability info token
    #[yaserde(rename = "subModule")]
    pub sub_module: Vec<AbilityInfoSubModule>,
}

/// Token submodule infomation
#[derive(PartialEq, Eq, Default, Debug, YaDeserialize, YaSerialize)]
#[yaserde(rename = "subModule")]
pub struct AbilityInfoSubModule {
    /// The channel the for the camera usually 0
    #[yaserde(rename = "channelId")]
    pub channel_id: Option<u8>,
    /// The comma seperated list of permissions like this: `general_rw, norm_rw, version_ro`
    #[yaserde(rename = "abilityValue")]
    pub ability_value: String,
}

<<<<<<< HEAD
/// PushInfo XML
#[derive(PartialEq, Eq, Default, Debug, YaDeserialize, YaSerialize)]
pub struct PushInfo {
    /// The token from FCM registration
    pub token: String,
    /// The phone type, known values: `reo_iphone`
    #[yaserde(rename = "phoneType")]
    pub phone_type: String,
    /// A client ID, seems to be an all CAPS MD5 hash of something
    #[yaserde(rename = "clientID")]
    pub client_id: String,
=======
/// The Link Type contains the type of connection present
#[derive(PartialEq, Eq, Default, Debug, YaDeserialize, YaSerialize)]
pub struct LinkType {
    #[yaserde(rename = "type")]
    /// Type of connection known values `"LAN"`
    pub link_type: String,
}

/// The Link Type contains the type of connection present
#[derive(PartialEq, Eq, Default, Debug, YaDeserialize, YaSerialize)]
pub struct Snap {
    #[yaserde(rename = "channelId")]
    /// The channel id to get the snapshot from
    pub channel_id: u8,
    /// Unknown, observed values: 0
    /// value is only set on request
    #[yaserde(rename = "logicChannel")]
    pub logic_channel: Option<u8>,
    /// Time of snapshot, zero when requesting
    pub time: u32,
    /// Request a full frame, observed values: 0
    /// value is only set on request
    #[yaserde(rename = "fullFrame")]
    pub full_frame: Option<u32>,
    /// Stream name, observed values: `main`, `sub`
    /// value is only set on request
    #[yaserde(rename = "streamType")]
    pub stream_type: Option<String>,
    /// File name, usually of the form `01_20230518140240.jpg`
    /// value is only set on recieve
    #[yaserde(rename = "fileName")]
    pub file_name: Option<String>,
    /// Size in bytes of the picture
    /// value is only set on recieve
    #[yaserde(rename = "pictureSize")]
    pub picture_size: Option<u32>,
>>>>>>> 254a310f
}

/// Convience function to return the xml version used throughout the library
pub fn xml_ver() -> String {
    "1.1".to_string()
}

#[test]
fn test_encryption_deser() {
    let sample = indoc!(
        r#"
        <?xml version="1.0" encoding="UTF-8" ?>
        <body>
        <Encryption version="1.1">
        <type>md5</type>
        <nonce>9E6D1FCB9E69846D</nonce>
        </Encryption>
        </body>"#
    );
    let b: BcXml = yaserde::de::from_str(sample).unwrap();
    let enc = b.encryption.as_ref().unwrap();

    assert_eq!(enc.version, "1.1");
    assert_eq!(enc.nonce, "9E6D1FCB9E69846D");
    assert_eq!(enc.type_, "md5");

    let t = BcXml::try_parse(sample.as_bytes()).unwrap();
    match t {
        top_b if top_b == b => {}
        _ => panic!(),
    }
}

#[test]
fn test_login_deser() {
    let sample = indoc!(
        r#"
        <?xml version="1.0" encoding="UTF-8" ?>
        <body>
        <LoginUser version="1.1">
        <userName>9F07915E819A076E2E14169830769D6</userName>
        <password>8EFECD610524A98390F118D2789BE3B</password>
        <userVer>1</userVer>
        </LoginUser>
        <LoginNet version="1.1">
        <type>LAN</type>
        <udpPort>0</udpPort>
        </LoginNet>
        </body>"#
    );
    let b: BcXml = yaserde::de::from_str(sample).unwrap();
    let login_user = b.login_user.unwrap();
    let login_net = b.login_net.unwrap();

    assert_eq!(login_user.version, "1.1");
    assert_eq!(login_user.user_name, "9F07915E819A076E2E14169830769D6");
    assert_eq!(login_user.password, "8EFECD610524A98390F118D2789BE3B");
    assert_eq!(login_user.user_ver, 1);

    assert_eq!(login_net.version, "1.1");
    assert_eq!(login_net.type_, "LAN");
    assert_eq!(login_net.udp_port, 0);
}

#[test]
fn test_login_ser() {
    let sample = indoc!(
        r#"
        <?xml version="1.0" encoding="UTF-8" ?>
        <body>
        <LoginUser version="1.1">
        <userName>9F07915E819A076E2E14169830769D6</userName>
        <password>8EFECD610524A98390F118D2789BE3B</password>
        <userVer>1</userVer>
        </LoginUser>
        <LoginNet version="1.1">
        <type>LAN</type>
        <udpPort>0</udpPort>
        </LoginNet>
        </body>"#
    );

    let b = BcXml {
        login_user: Some(LoginUser {
            version: "1.1".to_string(),
            user_name: "9F07915E819A076E2E14169830769D6".to_string(),
            password: "8EFECD610524A98390F118D2789BE3B".to_string(),
            user_ver: 1,
        }),
        login_net: Some(LoginNet {
            version: "1.1".to_string(),
            type_: "LAN".to_string(),
            udp_port: 0,
        }),
        ..BcXml::default()
    };

    let b2 = BcXml::try_parse(sample.as_bytes()).unwrap();
    let b3 = BcXml::try_parse(b.serialize(vec![]).unwrap().as_slice()).unwrap();

    assert_eq!(b, b2);
    assert_eq!(b, b3);
    assert_eq!(b2, b3);
}

#[test]
fn test_deviceinfo_partial_deser() {
    let sample = indoc!(
        r#"
        <?xml version="1.0" encoding="UTF-8" ?>
        <body>
        <DeviceInfo version="1.1">
        <ipChannel>0</ipChannel>
        <analogChnNum>1</analogChnNum>
        <resolution>
        <resolutionName>3840*2160</resolutionName>
        <width>3840</width>
        <height>2160</height>
        </resolution>
        <language>English</language>
        <sdCard>0</sdCard>
        <ptzMode>none</ptzMode>
        <typeInfo>IPC</typeInfo>
        <softVer>33554880</softVer>
        <B485>0</B485>
        <supportAutoUpdate>0</supportAutoUpdate>
        <userVer>1</userVer>
        </DeviceInfo>
        </body>"#
    );

    // Needs to ignore all the other crap that we don't care about
    let b = BcXml::try_parse(sample.as_bytes()).unwrap();
    match b {
        BcXml {
            device_info:
                Some(DeviceInfo {
                    resolution:
                        Resolution {
                            width: 3840,
                            height: 2160,
                            ..
                        },
                    ..
                }),
            ..
        } => {}
        _ => panic!(),
    }
}

#[test]
fn test_binary_deser() {
    let _ = env_logger::builder().is_test(true).try_init();

    let sample = indoc!(
        r#"
        <?xml version="1.0" encoding="UTF-8" ?>
        <Extension version="1.1">
        <binaryData>1</binaryData>
        </Extension>
    "#
    );
    let b = Extension::try_parse(sample.as_bytes()).unwrap();
    match b {
        Extension {
            binary_data: Some(1),
            ..
        } => {}
        _ => panic!(),
    }
}<|MERGE_RESOLUTION|>--- conflicted
+++ resolved
@@ -94,18 +94,15 @@
     /// Recieved on request for a users persmissions/capabilitoes
     #[yaserde(rename = "AbilityInfo")]
     pub ability_info: Option<AbilityInfo>,
-<<<<<<< HEAD
     /// Recieved on request for a users persmissions/capabilitoes
     #[yaserde(rename = "PushInfo")]
     pub push_info: Option<PushInfo>,
-=======
     /// Recieved on request for a link type
     #[yaserde(rename = "LinkType")]
     pub link_type: Option<LinkType>,
     /// Recieved AND send for the snap message
     #[yaserde(rename = "Snap")]
     pub snap: Option<Snap>,
->>>>>>> 254a310f
 }
 
 impl BcXml {
@@ -704,7 +701,6 @@
     pub ability_value: String,
 }
 
-<<<<<<< HEAD
 /// PushInfo XML
 #[derive(PartialEq, Eq, Default, Debug, YaDeserialize, YaSerialize)]
 pub struct PushInfo {
@@ -716,7 +712,8 @@
     /// A client ID, seems to be an all CAPS MD5 hash of something
     #[yaserde(rename = "clientID")]
     pub client_id: String,
-=======
+}
+
 /// The Link Type contains the type of connection present
 #[derive(PartialEq, Eq, Default, Debug, YaDeserialize, YaSerialize)]
 pub struct LinkType {
@@ -753,7 +750,6 @@
     /// value is only set on recieve
     #[yaserde(rename = "pictureSize")]
     pub picture_size: Option<u32>,
->>>>>>> 254a310f
 }
 
 /// Convience function to return the xml version used throughout the library
