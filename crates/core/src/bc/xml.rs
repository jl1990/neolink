// YaSerde currently macro-expands names like __type__value from type_
#![allow(non_snake_case)]

use std::io::{Read, Write};
// YaSerde is currently naming the traits and the derive macros identically
use yaserde::ser::Config;
use yaserde_derive::{YaDeserialize, YaSerialize};

#[cfg(test)]
use indoc::indoc;

/// There are two types of payloads xml and binary
#[derive(PartialEq, Debug, YaDeserialize)]
#[yaserde(flatten)]
#[allow(clippy::large_enum_variant)]
pub enum BcPayloads {
    /// XML payloads are the more common ones and include payloads for camera controls
    #[yaserde(rename = "body")]
    BcXml(BcXml),
    /// Binary payloads are received from the camera for streams and sent to the camera
    /// for talk-back and firmware updates
    #[yaserde(flatten)]
    Binary(Vec<u8>),
}

// Required for YaDeserialize
impl Default for BcPayloads {
    fn default() -> Self {
        BcPayloads::Binary(Default::default())
    }
}

/// The top level BC Xml
#[derive(PartialEq, Default, Debug, YaDeserialize, YaSerialize)]
#[yaserde(rename = "body")]
pub struct BcXml {
    /// Encryption xml is received during login and contain the NONCE
    #[yaserde(rename = "Encryption")]
    pub encryption: Option<Encryption>,
    /// LoginUser xml is used during modern login
    #[yaserde(rename = "LoginUser")]
    pub login_user: Option<LoginUser>,
    /// LoginNet xml is used during modern login
    #[yaserde(rename = "LoginNet")]
    pub login_net: Option<LoginNet>,
    /// The final part of a login sequence will return DeviceInfo xml
    #[yaserde(rename = "DeviceInfo")]
    pub device_info: Option<DeviceInfo>,
    /// The VersionInfo xml is recieved in reply to a version request
    #[yaserde(rename = "VersionInfo")]
    pub version_info: Option<VersionInfo>,
    /// Preview xml is used as part of the stream request to set the stream quality and channel
    #[yaserde(rename = "Preview")]
    pub preview: Option<Preview>,
    #[yaserde(rename = "SystemGeneral")]
    /// SystemGeneral xml is sent or recieved as part of the clock get/setting
    pub system_general: Option<SystemGeneral>,
    /// Received as part of the Genral system info request
    #[yaserde(rename = "Norm")]
    pub norm: Option<Norm>,
    /// Received as part of the LEDState info request
    #[yaserde(rename = "LedState")]
    pub led_state: Option<LedState>,
    /// Sent as part of the TalkConfig to prepare the camera for audio talk-back
    #[yaserde(rename = "TalkConfig")]
    pub talk_config: Option<TalkConfig>,
    /// rfAlarmCfg xml is sent or recieved as part of the PIR get/setting
    #[yaserde(rename = "rfAlarmCfg")]
    pub rf_alarm_cfg: Option<RfAlarmCfg>,
    /// Revieced as part of the TalkAbility request
    #[yaserde(rename = "TalkAbility")]
    pub talk_ability: Option<TalkAbility>,
    /// Received when motion is detected
    #[yaserde(rename = "AlarmEventList")]
    pub alarm_event_list: Option<AlarmEventList>,
    /// Sent to move the camera
    #[yaserde(rename = "PtzControl")]
    pub ptz_control: Option<PtzControl>,
<<<<<<< HEAD
    /// Sent to manually control the floodlight
    #[yaserde(rename = "FloodlightManual")]
    pub floodlight_manual: Option<FloodlightManual>,
    /// Received when the floodlight status is updated
    #[yaserde(rename = "FloodlightStatusList")]
    pub floodlight_status_list: Option<FloodlightStatusList>,
=======
    /// Recieved on login/low battery events
    #[yaserde(rename = "BatteryList")]
    pub battery_list: Option<BatteryList>,
    /// Recieved on request for battery info
    #[yaserde(rename = "BatteryInfo")]
    pub battery_info: Option<BatteryInfo>,
    /// Recieved on request for a users persmissions/capabilitoes
    #[yaserde(rename = "AbilityInfo")]
    pub ability_info: Option<AbilityInfo>,
>>>>>>> 2a8c713e
}

impl BcXml {
    pub(crate) fn try_parse(s: impl Read) -> Result<Self, String> {
        yaserde::de::from_reader(s)
    }
    pub(crate) fn serialize<W: Write>(&self, w: W) -> Result<W, String> {
        yaserde::ser::serialize_with_writer(self, w, &Config::default())
    }
}

impl Extension {
    pub(crate) fn try_parse(s: impl Read) -> Result<Self, String> {
        yaserde::de::from_reader(s)
    }
    pub(crate) fn serialize<W: Write>(&self, w: W) -> Result<W, String> {
        yaserde::ser::serialize_with_writer(self, w, &Config::default())
    }
}

/// Encryption xml
#[derive(PartialEq, Eq, Default, Debug, YaDeserialize, YaSerialize)]
pub struct Encryption {
    /// XML Version
    #[yaserde(attribute)]
    pub version: String,
    #[yaserde(rename = "type")]
    /// The hashing algorithm used. Only observed the value of "md5"
    pub type_: String,
    /// The nonce used to negotiate the login and to generate the AES key
    pub nonce: String,
}

/// LoginUser xml
#[derive(PartialEq, Eq, Default, Debug, YaDeserialize, YaSerialize)]
pub struct LoginUser {
    /// XML Version
    #[yaserde(attribute)]
    pub version: String,
    /// Username to login as
    #[yaserde(rename = "userName")]
    pub user_name: String,
    /// Password for login in plain text
    pub password: String,
    /// Unknown always `1`
    #[yaserde(rename = "userVer")]
    pub user_ver: u32,
}

/// LoginNet xml
#[derive(PartialEq, Eq, Debug, YaDeserialize, YaSerialize)]
pub struct LoginNet {
    /// XML Version
    #[yaserde(attribute)]
    pub version: String,
    /// Type of connection usually LAN (even on wifi)
    #[yaserde(rename = "type")]
    pub type_: String,
    /// The port for the udp will be `0` for tcp
    #[yaserde(rename = "udpPort")]
    pub udp_port: u16,
}

impl Default for LoginNet {
    fn default() -> Self {
        LoginNet {
            version: xml_ver(),
            type_: "LAN".to_string(),
            udp_port: 0,
        }
    }
}

/// DeviceInfo xml
///
/// There is more to this xml but we don't deserialize it all
#[derive(PartialEq, Eq, Default, Debug, YaDeserialize, YaSerialize)]
pub struct DeviceInfo {
    /// The resolution xml block
    pub resolution: Resolution,
}

/// VersionInfo xml
#[derive(PartialEq, Eq, Default, Debug, YaDeserialize, YaSerialize)]
pub struct VersionInfo {
    /// Name assigned to the camera
    pub name: String,
    /// Camera's serial number
    pub serialNumber: String,
    /// The camera build day e.g. `"build 19110800"`
    pub buildDay: String,
    /// The hardware version e.g. `"IPC_517SD5"`
    pub hardwareVersion: String,
    /// The config version e.g. `"v2.0.0.0"`
    pub cfgVersion: String,
    /// Firmware version usually a combination of config and build versions e.g.
    /// `"v2.0.0.587_19110800"`
    pub firmwareVersion: String,
    /// Unusure possibly a more detailed hardware version e.g. `"IPC_51716M110000000100000"`
    pub detail: String,
}

/// Resolution xml
#[derive(PartialEq, Eq, Default, Debug, YaDeserialize, YaSerialize)]
pub struct Resolution {
    /// Resolution name is in the format "width*height" i.e. "2304*1296"
    #[yaserde(rename = "resolutionName")]
    pub name: String,
    /// Height of the stream in pixels
    pub width: u32,
    /// Width of the stream in pixels
    pub height: u32,
}

/// Preview xml
///
/// This xml is used to request a stream to start
#[derive(PartialEq, Eq, Default, Debug, YaDeserialize, YaSerialize)]
pub struct Preview {
    /// XML Version
    #[yaserde(attribute)]
    pub version: String,

    /// Channel id is usually zero unless using a NVR
    #[yaserde(rename = "channelId")]
    pub channel_id: u8,
    /// Handle usually 0 for mainStream and 1 for subStream
    pub handle: u32,
    /// Either `"mainStream"` or `"subStream"`
    #[yaserde(rename = "streamType")]
    pub stream_type: Option<String>,
}

/// Extension xml
///
/// This is used to describe the subsequent payload passed the `payload_offset`
#[derive(PartialEq, Eq, Debug, YaDeserialize, YaSerialize)]
pub struct Extension {
    /// XML Version
    #[yaserde(attribute)]
    pub version: String,
    /// If the subsequent payload is binary this will be set to 1. Otherwise it is ommited
    #[yaserde(rename = "binaryData")]
    pub binary_data: Option<u32>,
    /// Certain requests such `AbilitySupport` require to know which user this
    /// ability support request is for (why camera dosen't know this based on who
    /// is logged in is unknown... Possible security hole)
    #[yaserde(rename = "userName")]
    pub user_name: Option<String>,
    /// Certain requests such as `AbilitySupport` require details such as what type of
    /// abilities are you intested in. This is a comma seperated list such as
    /// `"system, network, alarm, record, video, image"`
    pub token: Option<String>,
    /// The channel ID. This is usually `0` unless using an NVR
    #[yaserde(rename = "channelId")]
    pub channel_id: Option<u8>,
    /// The rfID used in the PIR
    #[yaserde(rename = "rfId")]
    pub rf_id: Option<u8>,
}

impl Default for Extension {
    fn default() -> Extension {
        Extension {
            version: xml_ver(),
            binary_data: None,
            user_name: None,
            token: None,
            channel_id: None,
            rf_id: None,
        }
    }
}

/// SystemGeneral xml
#[derive(PartialEq, Eq, Default, Debug, YaDeserialize, YaSerialize)]
pub struct SystemGeneral {
    /// XML Version
    #[yaserde(attribute)]
    pub version: String,

    /// Time zone is negative seconds offset from UTC. So +7:00 is -25200
    #[yaserde(rename = "timeZone")]
    pub time_zone: Option<i32>,
    /// Current year
    pub year: Option<i32>,
    /// Current month
    pub month: Option<u8>,
    /// Current day
    pub day: Option<u8>,
    /// Current hour
    pub hour: Option<u8>,
    /// Current minute
    pub minute: Option<u8>,
    /// Current second
    pub second: Option<u8>,

    /// Format to use for On Screen Display usually `"DMY"`
    #[yaserde(rename = "osdFormat")]
    pub osd_format: Option<String>,
    /// Unknown usually `0`
    #[yaserde(rename = "timeFormat")]
    pub time_format: Option<u8>,

    /// Language e.g. `English` will set the language on the reolink app
    pub language: Option<String>,
    /// Name assigned to the camera
    #[yaserde(rename = "deviceName")]
    pub device_name: Option<String>,
}

/// Norm xml
#[derive(PartialEq, Eq, Default, Debug, YaDeserialize, YaSerialize)]
pub struct Norm {
    /// XML Version
    #[yaserde(attribute)]
    pub version: String,
    // This is usually just `"NTSC"`
    norm: String,
}

/// LedState xml
#[derive(PartialEq, Eq, Default, Debug, YaDeserialize, YaSerialize)]
pub struct LedState {
    /// XML Version
    #[yaserde(attribute)]
    pub version: String,
    /// Channel ID of camera to get/set its LED state
    #[yaserde(rename = "channelId")]
    pub channel_id: u8,
    /// LED Version, observed value is "2". Should be None when setting the LedState
    #[yaserde(rename = "ledVersion")]
    pub led_version: Option<u32>,
    /// State of the IR LEDs values are "auto", "open", "close"
    pub state: String,
    /// State of the LED status light (blue on light), values are "open", "close"
    #[yaserde(rename = "lightState")]
    pub light_state: String,
}

/// FloodlightStatus xml
#[derive(PartialEq, Eq, Default, Debug, YaDeserialize, YaSerialize)]
pub struct FloodlightStatus {
    /// XML Version
    #[yaserde(attribute)]
    pub version: String,
    /// Channel ID of floodlight
    #[yaserde(rename = "channel")]
    pub channel_id: u8,
    /// On or off
    #[yaserde(rename = "status")]
    pub status: u8,
}

/// FloodlightStatusList xml
#[derive(PartialEq, Eq, Default, Debug, YaDeserialize, YaSerialize)]
pub struct FloodlightStatusList {
    /// XML Version
    #[yaserde(attribute)]
    pub version: String,
    /// List of events
    #[yaserde(rename = "FloodlightStatusList")]
    pub floodlight_status_list: Vec<FloodlightStatus>,
}

/// FloodlightManual xml
#[derive(PartialEq, Eq, Default, Debug, YaDeserialize, YaSerialize)]
pub struct FloodlightManual {
    /// XML Version
    #[yaserde(attribute)]
    pub version: String,
    /// Channel ID of floodlight
    #[yaserde(rename = "channelId")]
    pub channel_id: u8,
    /// On or off
    #[yaserde(rename = "status")]
    pub status: u8,
    /// How long the manual control should apply for
    pub duration: u16,
}

/// rfAlarmCfg xml
#[derive(PartialEq, Eq, Default, Debug, YaDeserialize, YaSerialize)]
pub struct RfAlarmCfg {
    /// XML Version
    #[yaserde(attribute)]
    pub version: String,
    /// Rfid
    #[yaserde(rename = "rfID")]
    pub rf_id: u8,
    /// PIR status
    pub enable: u8,
    /// PIR sensitivity
    pub sensitivity: u8,
    /// PIR sensivalue
    pub sensiValue: u8,
    /// reduce False alarm boolean
    pub reduceFalseAlarm: u8,
    /// XML time block for all week days
    #[yaserde(rename = "timeBlockList")]
    pub time_block_list: TimeBlockList,
    /// The alarm handle to attach to this Rf
    #[yaserde(rename = "alarmHandle")]
    pub alarm_handle: AlarmHandle,
}

/// TimeBlockList XML
#[derive(PartialEq, Eq, Default, Debug, YaDeserialize, YaSerialize)]
#[yaserde(rename = "timeBlockList")]
pub struct TimeBlockList {
    /// List of time block entries which disable/enable the PIR at a time
    #[yaserde(rename = "timeBlock")]
    pub time_block: Vec<TimeBlock>,
}

/// TimeBlock XML Used to set the time to enable/disable PIR dectection
#[derive(PartialEq, Eq, Default, Debug, YaDeserialize, YaSerialize)]
#[yaserde(rename = "timeBlock")]
pub struct TimeBlock {
    /// Whether to enable or disable for this time block
    pub enable: u8,
    /// The day of the week for this block
    pub weekDay: String,
    /// Time to start this block
    #[yaserde(rename = "beginHour")]
    pub begin_hour: u8,
    /// Time to end this block
    #[yaserde(rename = "endHour")]
    pub end_hour: u8,
}

#[derive(PartialEq, Eq, Default, Debug, YaDeserialize, YaSerialize)]
/// AlarmHandle Xml
pub struct AlarmHandle {
    /// Items in the alarm handle
    pub item: Vec<AlarmHandleItem>,
}

#[derive(PartialEq, Eq, Default, Debug, YaDeserialize, YaSerialize)]
/// An item in the alarm handle
#[yaserde(rename = "item")]
pub struct AlarmHandleItem {
    /// The channel ID
    pub channel: u8,
    /// The handle type: Known values, comma seperated list of snap,rec,push
    #[yaserde(rename = "handleType")]
    pub handle_type: String,
}

/// TalkConfig xml
#[derive(PartialEq, Eq, Default, Debug, YaDeserialize, YaSerialize)]
pub struct TalkConfig {
    /// XML Version
    #[yaserde(attribute)]
    pub version: String,
    /// Channel ID of camera to set the TalkConfig
    #[yaserde(rename = "channelId")]
    pub channel_id: u8,
    /// Duplex known values `"FDX"`
    pub duplex: String,
    /// audioStreamMode known values `"followVideoStream"`
    #[yaserde(rename = "audioStreamMode")]
    pub audio_stream_mode: String,
    /// AudioConfig contans the details of the audio to follow
    #[yaserde(rename = "audioConfig")]
    pub audio_config: AudioConfig,
}

/// audioConfig xml
#[derive(PartialEq, Eq, Default, Debug, YaDeserialize, YaSerialize, Clone)]
#[yaserde(rename = "audioConfig")]
pub struct AudioConfig {
    /// Unknown only sent during TalkAbility request from the camera
    pub priority: Option<u32>,
    /// Audio type known values are `"adpcm"`
    ///
    /// Do not expect camera to support anything else.
    #[yaserde(rename = "audioType")]
    pub audio_type: String,
    /// Audio sample rate known values are `16000`
    #[yaserde(rename = "sampleRate")]
    pub sample_rate: u16,
    /// Precision of data known vaues are `16` (i.e. 16bit)
    #[yaserde(rename = "samplePrecision")]
    pub sample_precision: u16,
    /// Number of audio samples this should be twice the block size for adpcm
    #[yaserde(rename = "lengthPerEncoder")]
    pub length_per_encoder: u16,
    /// Sound track is the number of tracks known values are `"mono"`
    ///
    /// Do not expect camera to support anything else
    #[yaserde(rename = "soundTrack")]
    pub sound_track: String,
}

/// TalkAbility xml
#[derive(PartialEq, Eq, Default, Debug, YaDeserialize, YaSerialize)]
pub struct TalkAbility {
    /// XML Version
    #[yaserde(attribute)]
    pub version: String,
    /// Duplexes known values `"FDX"`
    #[yaserde(rename = "duplexList")]
    pub duplex_list: Vec<DuplexList>,
    /// audioStreamModes known values `"followVideoStream"`
    #[yaserde(rename = "audioStreamModeList")]
    pub audio_stream_mode_list: Vec<AudioStreamModeList>,
    /// AudioConfigs contans the details of the audio to follow
    #[yaserde(rename = "audioConfigList")]
    pub audio_config_list: Vec<AudioConfigList>,
}

/// duplexList xml
#[derive(PartialEq, Eq, Default, Debug, YaDeserialize, YaSerialize)]
pub struct DuplexList {
    /// The supported duplex known values are "FBX"
    pub duplex: String,
}

/// audioStreamModeList xml
#[derive(PartialEq, Eq, Default, Debug, YaDeserialize, YaSerialize)]
pub struct AudioStreamModeList {
    /// The supported audio stream mode
    #[yaserde(rename = "audioStreamMode")]
    pub audio_stream_mode: String,
}

/// audioConfigList xml
#[derive(PartialEq, Eq, Default, Debug, YaDeserialize, YaSerialize)]
pub struct AudioConfigList {
    /// The supported audio configs
    #[yaserde(rename = "audioConfig")]
    pub audio_config: AudioConfig,
}

/// An XML that desctibes a list of events such as motion detection
#[derive(PartialEq, Eq, Default, Debug, YaDeserialize, YaSerialize)]
pub struct AlarmEventList {
    /// XML Version
    #[yaserde(attribute)]
    pub version: String,
    /// List of events
    #[yaserde(rename = "AlarmEvent")]
    pub alarm_events: Vec<AlarmEvent>,
}

/// An alarm event. Camera can send multiple per message as an array in AlarmEventList.
#[derive(PartialEq, Eq, Default, Debug, YaDeserialize, YaSerialize)]
pub struct AlarmEvent {
    /// XML Version
    #[yaserde(attribute)]
    pub version: String,
    /// The channel the event occured on. Usually zero unless from an NVR
    #[yaserde(rename = "channelId")]
    pub channel_id: u8,
    /// Motion status. Known values are `"MD"` or `"none"`
    pub status: String,
    /// The recording status. Known values `0` or `1`
    pub recording: i32,
    /// The timestamp associated with the recording. `0` if not recording
    #[yaserde(rename = "timeStamp")]
    pub timeStamp: i32,
}

/// The Ptz messages used to move the camera
#[derive(PartialEq, Default, Debug, YaDeserialize, YaSerialize)]
pub struct PtzControl {
    /// XML Version
    #[yaserde(attribute)]
    pub version: String,
    /// The channel the event occured on. Usually zero unless from an NVR
    #[yaserde(rename = "channelId")]
    pub channel_id: u8,
    /// The amount of movement to perform
    pub speed: f32,
    /// The direction to transverse. Known directions: "right"
    pub command: String,
}

/// A list of battery infos. This message is sent from the camera as
/// an event
#[derive(PartialEq, Eq, Default, Debug, YaDeserialize, YaSerialize)]
pub struct BatteryList {
    /// XML Version
    #[yaserde(attribute)]
    pub version: String,
    /// Battery info items
    #[yaserde(rename = "BatteryInfo")]
    pub battery_info: Vec<BatteryInfo>,
}

/// The individual battery info
#[derive(PartialEq, Eq, Default, Debug, YaDeserialize, YaSerialize)]
pub struct BatteryInfo {
    /// The channel the for the camera usually 0
    #[yaserde(rename = "channelId")]
    pub channel_id: u8,
    /// Charge status known values, "chargeComplete", "charging", "none",
    #[yaserde(rename = "chargeStatus")]
    pub charge_status: String,
    /// Status of charging port known values: "solarPanel"
    #[yaserde(rename = "adapterStatus")]
    pub adapter_status: String,
    /// Voltage
    pub voltage: i32,
    /// Current
    pub current: i32,
    /// Temperture
    pub temperature: i32,
    /// % charge from 0-100
    #[yaserde(rename = "batteryPercent")]
    pub battery_percent: u32,
    /// Low power flag. Known values 0, 1 (0=false)
    #[yaserde(rename = "lowPower")]
    pub low_power: u32,
    /// Battery version info: Known values 2
    #[yaserde(rename = "batteryVersion")]
    pub battery_version: u32,
}

/// The ability battery info
#[derive(PartialEq, Eq, Default, Debug, YaDeserialize, YaSerialize)]
pub struct AbilityInfo {
    /// Username with this ability
    #[yaserde(rename = "userName")]
    pub username: String,
    /// System permissions
    pub system: Option<AbilityInfoToken>,
    /// Network permissions
    pub network: Option<AbilityInfoToken>,
    /// Alarm permissions
    pub alarm: Option<AbilityInfoToken>,
    /// Image permissions
    pub image: Option<AbilityInfoToken>,
    /// Video permissions
    pub video: Option<AbilityInfoToken>,
    /// Secutiry permissions
    pub security: Option<AbilityInfoToken>,
    /// Replay permissions
    pub replay: Option<AbilityInfoToken>,
    /// PTZ permissions
    #[yaserde(rename = "PTZ")]
    pub ptz: Option<AbilityInfoToken>,
    /// IO permissions
    #[yaserde(rename = "IO")]
    pub io: Option<AbilityInfoToken>,
    /// Streaming permissions
    pub streaming: Option<AbilityInfoToken>,
}

/// Ability info for system token
#[derive(PartialEq, Eq, Default, Debug, YaDeserialize, YaSerialize)]
pub struct AbilityInfoToken {
    /// Submodule for this ability info token
    #[yaserde(rename = "subModule")]
    pub sub_module: Vec<AbilityInfoSubModule>,
}

/// Token submodule infomation
#[derive(PartialEq, Eq, Default, Debug, YaDeserialize, YaSerialize)]
#[yaserde(rename = "subModule")]
pub struct AbilityInfoSubModule {
    /// The channel the for the camera usually 0
    #[yaserde(rename = "channelId")]
    pub channel_id: Option<u8>,
    /// The comma seperated list of permissions like this: `general_rw, norm_rw, version_ro`
    #[yaserde(rename = "abilityValue")]
    pub ability_value: String,
}

/// Convience function to return the xml version used throughout the library
pub fn xml_ver() -> String {
    "1.1".to_string()
}

#[test]
fn test_encryption_deser() {
    let sample = indoc!(
        r#"
        <?xml version="1.0" encoding="UTF-8" ?>
        <body>
        <Encryption version="1.1">
        <type>md5</type>
        <nonce>9E6D1FCB9E69846D</nonce>
        </Encryption>
        </body>"#
    );
    let b: BcXml = yaserde::de::from_str(sample).unwrap();
    let enc = b.encryption.as_ref().unwrap();

    assert_eq!(enc.version, "1.1");
    assert_eq!(enc.nonce, "9E6D1FCB9E69846D");
    assert_eq!(enc.type_, "md5");

    let t = BcXml::try_parse(sample.as_bytes()).unwrap();
    match t {
        top_b if top_b == b => {}
        _ => panic!(),
    }
}

#[test]
fn test_login_deser() {
    let sample = indoc!(
        r#"
        <?xml version="1.0" encoding="UTF-8" ?>
        <body>
        <LoginUser version="1.1">
        <userName>9F07915E819A076E2E14169830769D6</userName>
        <password>8EFECD610524A98390F118D2789BE3B</password>
        <userVer>1</userVer>
        </LoginUser>
        <LoginNet version="1.1">
        <type>LAN</type>
        <udpPort>0</udpPort>
        </LoginNet>
        </body>"#
    );
    let b: BcXml = yaserde::de::from_str(sample).unwrap();
    let login_user = b.login_user.unwrap();
    let login_net = b.login_net.unwrap();

    assert_eq!(login_user.version, "1.1");
    assert_eq!(login_user.user_name, "9F07915E819A076E2E14169830769D6");
    assert_eq!(login_user.password, "8EFECD610524A98390F118D2789BE3B");
    assert_eq!(login_user.user_ver, 1);

    assert_eq!(login_net.version, "1.1");
    assert_eq!(login_net.type_, "LAN");
    assert_eq!(login_net.udp_port, 0);
}

#[test]
fn test_login_ser() {
    let sample = indoc!(
        r#"
        <?xml version="1.0" encoding="UTF-8" ?>
        <body>
        <LoginUser version="1.1">
        <userName>9F07915E819A076E2E14169830769D6</userName>
        <password>8EFECD610524A98390F118D2789BE3B</password>
        <userVer>1</userVer>
        </LoginUser>
        <LoginNet version="1.1">
        <type>LAN</type>
        <udpPort>0</udpPort>
        </LoginNet>
        </body>"#
    );

    let b = BcXml {
        login_user: Some(LoginUser {
            version: "1.1".to_string(),
            user_name: "9F07915E819A076E2E14169830769D6".to_string(),
            password: "8EFECD610524A98390F118D2789BE3B".to_string(),
            user_ver: 1,
        }),
        login_net: Some(LoginNet {
            version: "1.1".to_string(),
            type_: "LAN".to_string(),
            udp_port: 0,
        }),
        ..BcXml::default()
    };

    let b2 = BcXml::try_parse(sample.as_bytes()).unwrap();
    let b3 = BcXml::try_parse(b.serialize(vec![]).unwrap().as_slice()).unwrap();

    assert_eq!(b, b2);
    assert_eq!(b, b3);
    assert_eq!(b2, b3);
}

#[test]
fn test_deviceinfo_partial_deser() {
    let sample = indoc!(
        r#"
        <?xml version="1.0" encoding="UTF-8" ?>
        <body>
        <DeviceInfo version="1.1">
        <ipChannel>0</ipChannel>
        <analogChnNum>1</analogChnNum>
        <resolution>
        <resolutionName>3840*2160</resolutionName>
        <width>3840</width>
        <height>2160</height>
        </resolution>
        <language>English</language>
        <sdCard>0</sdCard>
        <ptzMode>none</ptzMode>
        <typeInfo>IPC</typeInfo>
        <softVer>33554880</softVer>
        <B485>0</B485>
        <supportAutoUpdate>0</supportAutoUpdate>
        <userVer>1</userVer>
        </DeviceInfo>
        </body>"#
    );

    // Needs to ignore all the other crap that we don't care about
    let b = BcXml::try_parse(sample.as_bytes()).unwrap();
    match b {
        BcXml {
            device_info:
                Some(DeviceInfo {
                    resolution:
                        Resolution {
                            width: 3840,
                            height: 2160,
                            ..
                        },
                    ..
                }),
            ..
        } => {}
        _ => panic!(),
    }
}

#[test]
fn test_binary_deser() {
    let _ = env_logger::builder().is_test(true).try_init();

    let sample = indoc!(
        r#"
        <?xml version="1.0" encoding="UTF-8" ?>
        <Extension version="1.1">
        <binaryData>1</binaryData>
        </Extension>
    "#
    );
    let b = Extension::try_parse(sample.as_bytes()).unwrap();
    match b {
        Extension {
            binary_data: Some(1),
            ..
        } => {}
        _ => panic!(),
    }
}<|MERGE_RESOLUTION|>--- conflicted
+++ resolved
@@ -76,14 +76,12 @@
     /// Sent to move the camera
     #[yaserde(rename = "PtzControl")]
     pub ptz_control: Option<PtzControl>,
-<<<<<<< HEAD
     /// Sent to manually control the floodlight
     #[yaserde(rename = "FloodlightManual")]
     pub floodlight_manual: Option<FloodlightManual>,
     /// Received when the floodlight status is updated
     #[yaserde(rename = "FloodlightStatusList")]
     pub floodlight_status_list: Option<FloodlightStatusList>,
-=======
     /// Recieved on login/low battery events
     #[yaserde(rename = "BatteryList")]
     pub battery_list: Option<BatteryList>,
@@ -93,7 +91,6 @@
     /// Recieved on request for a users persmissions/capabilitoes
     #[yaserde(rename = "AbilityInfo")]
     pub ability_info: Option<AbilityInfo>,
->>>>>>> 2a8c713e
 }
 
 impl BcXml {
